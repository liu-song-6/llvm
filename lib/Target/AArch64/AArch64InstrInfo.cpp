//===- AArch64InstrInfo.cpp - AArch64 Instruction Information -------------===//
//
//                     The LLVM Compiler Infrastructure
//
// This file is distributed under the University of Illinois Open Source
// License. See LICENSE.TXT for details.
//
//===----------------------------------------------------------------------===//
//
// This file contains the AArch64 implementation of the TargetInstrInfo class.
//
//===----------------------------------------------------------------------===//

#include "AArch64InstrInfo.h"
#include "AArch64MachineFunctionInfo.h"
#include "AArch64Subtarget.h"
#include "MCTargetDesc/AArch64AddressingModes.h"
#include "Utils/AArch64BaseInfo.h"
#include "llvm/ADT/ArrayRef.h"
#include "llvm/ADT/STLExtras.h"
#include "llvm/ADT/SmallVector.h"
#include "llvm/CodeGen/MachineBasicBlock.h"
#include "llvm/CodeGen/MachineFrameInfo.h"
#include "llvm/CodeGen/MachineFunction.h"
#include "llvm/CodeGen/MachineInstr.h"
#include "llvm/CodeGen/MachineInstrBuilder.h"
#include "llvm/CodeGen/MachineMemOperand.h"
#include "llvm/CodeGen/MachineOperand.h"
#include "llvm/CodeGen/MachineRegisterInfo.h"
#include "llvm/CodeGen/MachineModuleInfo.h"
#include "llvm/CodeGen/StackMaps.h"
#include "llvm/CodeGen/TargetRegisterInfo.h"
#include "llvm/CodeGen/TargetSubtargetInfo.h"
#include "llvm/IR/DebugLoc.h"
#include "llvm/IR/GlobalValue.h"
#include "llvm/MC/MCInst.h"
#include "llvm/MC/MCInstrDesc.h"
#include "llvm/Support/Casting.h"
#include "llvm/Support/CodeGen.h"
#include "llvm/Support/CommandLine.h"
#include "llvm/Support/Compiler.h"
#include "llvm/Support/ErrorHandling.h"
#include "llvm/Support/MathExtras.h"
#include "llvm/Target/TargetMachine.h"
#include "llvm/Target/TargetOptions.h"
#include <cassert>
#include <cstdint>
#include <iterator>
#include <utility>

using namespace llvm;

#define GET_INSTRINFO_CTOR_DTOR
#include "AArch64GenInstrInfo.inc"

static cl::opt<unsigned> TBZDisplacementBits(
    "aarch64-tbz-offset-bits", cl::Hidden, cl::init(14),
    cl::desc("Restrict range of TB[N]Z instructions (DEBUG)"));

static cl::opt<unsigned> CBZDisplacementBits(
    "aarch64-cbz-offset-bits", cl::Hidden, cl::init(19),
    cl::desc("Restrict range of CB[N]Z instructions (DEBUG)"));

static cl::opt<unsigned>
    BCCDisplacementBits("aarch64-bcc-offset-bits", cl::Hidden, cl::init(19),
                        cl::desc("Restrict range of Bcc instructions (DEBUG)"));

AArch64InstrInfo::AArch64InstrInfo(const AArch64Subtarget &STI)
    : AArch64GenInstrInfo(AArch64::ADJCALLSTACKDOWN, AArch64::ADJCALLSTACKUP),
      RI(STI.getTargetTriple()), Subtarget(STI) {}

/// GetInstSize - Return the number of bytes of code the specified
/// instruction may be.  This returns the maximum number of bytes.
unsigned AArch64InstrInfo::getInstSizeInBytes(const MachineInstr &MI) const {
  const MachineBasicBlock &MBB = *MI.getParent();
  const MachineFunction *MF = MBB.getParent();
  const MCAsmInfo *MAI = MF->getTarget().getMCAsmInfo();

  if (MI.getOpcode() == AArch64::INLINEASM)
    return getInlineAsmLength(MI.getOperand(0).getSymbolName(), *MAI);

  // FIXME: We currently only handle pseudoinstructions that don't get expanded
  //        before the assembly printer.
  unsigned NumBytes = 0;
  const MCInstrDesc &Desc = MI.getDesc();
  switch (Desc.getOpcode()) {
  default:
    // Anything not explicitly designated otherwise is a normal 4-byte insn.
    NumBytes = 4;
    break;
  case TargetOpcode::DBG_VALUE:
  case TargetOpcode::EH_LABEL:
  case TargetOpcode::IMPLICIT_DEF:
  case TargetOpcode::KILL:
    NumBytes = 0;
    break;
  case TargetOpcode::STACKMAP:
    // The upper bound for a stackmap intrinsic is the full length of its shadow
    NumBytes = StackMapOpers(&MI).getNumPatchBytes();
    assert(NumBytes % 4 == 0 && "Invalid number of NOP bytes requested!");
    break;
  case TargetOpcode::PATCHPOINT:
    // The size of the patchpoint intrinsic is the number of bytes requested
    NumBytes = PatchPointOpers(&MI).getNumPatchBytes();
    assert(NumBytes % 4 == 0 && "Invalid number of NOP bytes requested!");
    break;
  case AArch64::TLSDESC_CALLSEQ:
    // This gets lowered to an instruction sequence which takes 16 bytes
    NumBytes = 16;
    break;
  }

  return NumBytes;
}

static void parseCondBranch(MachineInstr *LastInst, MachineBasicBlock *&Target,
                            SmallVectorImpl<MachineOperand> &Cond) {
  // Block ends with fall-through condbranch.
  switch (LastInst->getOpcode()) {
  default:
    llvm_unreachable("Unknown branch instruction?");
  case AArch64::Bcc:
    Target = LastInst->getOperand(1).getMBB();
    Cond.push_back(LastInst->getOperand(0));
    break;
  case AArch64::CBZW:
  case AArch64::CBZX:
  case AArch64::CBNZW:
  case AArch64::CBNZX:
    Target = LastInst->getOperand(1).getMBB();
    Cond.push_back(MachineOperand::CreateImm(-1));
    Cond.push_back(MachineOperand::CreateImm(LastInst->getOpcode()));
    Cond.push_back(LastInst->getOperand(0));
    break;
  case AArch64::TBZW:
  case AArch64::TBZX:
  case AArch64::TBNZW:
  case AArch64::TBNZX:
    Target = LastInst->getOperand(2).getMBB();
    Cond.push_back(MachineOperand::CreateImm(-1));
    Cond.push_back(MachineOperand::CreateImm(LastInst->getOpcode()));
    Cond.push_back(LastInst->getOperand(0));
    Cond.push_back(LastInst->getOperand(1));
  }
}

static unsigned getBranchDisplacementBits(unsigned Opc) {
  switch (Opc) {
  default:
    llvm_unreachable("unexpected opcode!");
  case AArch64::B:
    return 64;
  case AArch64::TBNZW:
  case AArch64::TBZW:
  case AArch64::TBNZX:
  case AArch64::TBZX:
    return TBZDisplacementBits;
  case AArch64::CBNZW:
  case AArch64::CBZW:
  case AArch64::CBNZX:
  case AArch64::CBZX:
    return CBZDisplacementBits;
  case AArch64::Bcc:
    return BCCDisplacementBits;
  }
}

bool AArch64InstrInfo::isBranchOffsetInRange(unsigned BranchOp,
                                             int64_t BrOffset) const {
  unsigned Bits = getBranchDisplacementBits(BranchOp);
  assert(Bits >= 3 && "max branch displacement must be enough to jump"
                      "over conditional branch expansion");
  return isIntN(Bits, BrOffset / 4);
}

MachineBasicBlock *
AArch64InstrInfo::getBranchDestBlock(const MachineInstr &MI) const {
  switch (MI.getOpcode()) {
  default:
    llvm_unreachable("unexpected opcode!");
  case AArch64::B:
    return MI.getOperand(0).getMBB();
  case AArch64::TBZW:
  case AArch64::TBNZW:
  case AArch64::TBZX:
  case AArch64::TBNZX:
    return MI.getOperand(2).getMBB();
  case AArch64::CBZW:
  case AArch64::CBNZW:
  case AArch64::CBZX:
  case AArch64::CBNZX:
  case AArch64::Bcc:
    return MI.getOperand(1).getMBB();
  }
}

// Branch analysis.
bool AArch64InstrInfo::analyzeBranch(MachineBasicBlock &MBB,
                                     MachineBasicBlock *&TBB,
                                     MachineBasicBlock *&FBB,
                                     SmallVectorImpl<MachineOperand> &Cond,
                                     bool AllowModify) const {
  // If the block has no terminators, it just falls into the block after it.
  MachineBasicBlock::iterator I = MBB.getLastNonDebugInstr();
  if (I == MBB.end())
    return false;

  if (!isUnpredicatedTerminator(*I))
    return false;

  // Get the last instruction in the block.
  MachineInstr *LastInst = &*I;

  // If there is only one terminator instruction, process it.
  unsigned LastOpc = LastInst->getOpcode();
  if (I == MBB.begin() || !isUnpredicatedTerminator(*--I)) {
    if (isUncondBranchOpcode(LastOpc)) {
      TBB = LastInst->getOperand(0).getMBB();
      return false;
    }
    if (isCondBranchOpcode(LastOpc)) {
      // Block ends with fall-through condbranch.
      parseCondBranch(LastInst, TBB, Cond);
      return false;
    }
    return true; // Can't handle indirect branch.
  }

  // Get the instruction before it if it is a terminator.
  MachineInstr *SecondLastInst = &*I;
  unsigned SecondLastOpc = SecondLastInst->getOpcode();

  // If AllowModify is true and the block ends with two or more unconditional
  // branches, delete all but the first unconditional branch.
  if (AllowModify && isUncondBranchOpcode(LastOpc)) {
    while (isUncondBranchOpcode(SecondLastOpc)) {
      LastInst->eraseFromParent();
      LastInst = SecondLastInst;
      LastOpc = LastInst->getOpcode();
      if (I == MBB.begin() || !isUnpredicatedTerminator(*--I)) {
        // Return now the only terminator is an unconditional branch.
        TBB = LastInst->getOperand(0).getMBB();
        return false;
      } else {
        SecondLastInst = &*I;
        SecondLastOpc = SecondLastInst->getOpcode();
      }
    }
  }

  // If there are three terminators, we don't know what sort of block this is.
  if (SecondLastInst && I != MBB.begin() && isUnpredicatedTerminator(*--I))
    return true;

  // If the block ends with a B and a Bcc, handle it.
  if (isCondBranchOpcode(SecondLastOpc) && isUncondBranchOpcode(LastOpc)) {
    parseCondBranch(SecondLastInst, TBB, Cond);
    FBB = LastInst->getOperand(0).getMBB();
    return false;
  }

  // If the block ends with two unconditional branches, handle it.  The second
  // one is not executed, so remove it.
  if (isUncondBranchOpcode(SecondLastOpc) && isUncondBranchOpcode(LastOpc)) {
    TBB = SecondLastInst->getOperand(0).getMBB();
    I = LastInst;
    if (AllowModify)
      I->eraseFromParent();
    return false;
  }

  // ...likewise if it ends with an indirect branch followed by an unconditional
  // branch.
  if (isIndirectBranchOpcode(SecondLastOpc) && isUncondBranchOpcode(LastOpc)) {
    I = LastInst;
    if (AllowModify)
      I->eraseFromParent();
    return true;
  }

  // Otherwise, can't handle this.
  return true;
}

bool AArch64InstrInfo::reverseBranchCondition(
    SmallVectorImpl<MachineOperand> &Cond) const {
  if (Cond[0].getImm() != -1) {
    // Regular Bcc
    AArch64CC::CondCode CC = (AArch64CC::CondCode)(int)Cond[0].getImm();
    Cond[0].setImm(AArch64CC::getInvertedCondCode(CC));
  } else {
    // Folded compare-and-branch
    switch (Cond[1].getImm()) {
    default:
      llvm_unreachable("Unknown conditional branch!");
    case AArch64::CBZW:
      Cond[1].setImm(AArch64::CBNZW);
      break;
    case AArch64::CBNZW:
      Cond[1].setImm(AArch64::CBZW);
      break;
    case AArch64::CBZX:
      Cond[1].setImm(AArch64::CBNZX);
      break;
    case AArch64::CBNZX:
      Cond[1].setImm(AArch64::CBZX);
      break;
    case AArch64::TBZW:
      Cond[1].setImm(AArch64::TBNZW);
      break;
    case AArch64::TBNZW:
      Cond[1].setImm(AArch64::TBZW);
      break;
    case AArch64::TBZX:
      Cond[1].setImm(AArch64::TBNZX);
      break;
    case AArch64::TBNZX:
      Cond[1].setImm(AArch64::TBZX);
      break;
    }
  }

  return false;
}

unsigned AArch64InstrInfo::removeBranch(MachineBasicBlock &MBB,
                                        int *BytesRemoved) const {
  MachineBasicBlock::iterator I = MBB.getLastNonDebugInstr();
  if (I == MBB.end())
    return 0;

  if (!isUncondBranchOpcode(I->getOpcode()) &&
      !isCondBranchOpcode(I->getOpcode()))
    return 0;

  // Remove the branch.
  I->eraseFromParent();

  I = MBB.end();

  if (I == MBB.begin()) {
    if (BytesRemoved)
      *BytesRemoved = 4;
    return 1;
  }
  --I;
  if (!isCondBranchOpcode(I->getOpcode())) {
    if (BytesRemoved)
      *BytesRemoved = 4;
    return 1;
  }

  // Remove the branch.
  I->eraseFromParent();
  if (BytesRemoved)
    *BytesRemoved = 8;

  return 2;
}

void AArch64InstrInfo::instantiateCondBranch(
    MachineBasicBlock &MBB, const DebugLoc &DL, MachineBasicBlock *TBB,
    ArrayRef<MachineOperand> Cond) const {
  if (Cond[0].getImm() != -1) {
    // Regular Bcc
    BuildMI(&MBB, DL, get(AArch64::Bcc)).addImm(Cond[0].getImm()).addMBB(TBB);
  } else {
    // Folded compare-and-branch
    // Note that we use addOperand instead of addReg to keep the flags.
    const MachineInstrBuilder MIB =
        BuildMI(&MBB, DL, get(Cond[1].getImm())).add(Cond[2]);
    if (Cond.size() > 3)
      MIB.addImm(Cond[3].getImm());
    MIB.addMBB(TBB);
  }
}

unsigned AArch64InstrInfo::insertBranch(
    MachineBasicBlock &MBB, MachineBasicBlock *TBB, MachineBasicBlock *FBB,
    ArrayRef<MachineOperand> Cond, const DebugLoc &DL, int *BytesAdded) const {
  // Shouldn't be a fall through.
  assert(TBB && "insertBranch must not be told to insert a fallthrough");

  if (!FBB) {
    if (Cond.empty()) // Unconditional branch?
      BuildMI(&MBB, DL, get(AArch64::B)).addMBB(TBB);
    else
      instantiateCondBranch(MBB, DL, TBB, Cond);

    if (BytesAdded)
      *BytesAdded = 4;

    return 1;
  }

  // Two-way conditional branch.
  instantiateCondBranch(MBB, DL, TBB, Cond);
  BuildMI(&MBB, DL, get(AArch64::B)).addMBB(FBB);

  if (BytesAdded)
    *BytesAdded = 8;

  return 2;
}

// Find the original register that VReg is copied from.
static unsigned removeCopies(const MachineRegisterInfo &MRI, unsigned VReg) {
  while (TargetRegisterInfo::isVirtualRegister(VReg)) {
    const MachineInstr *DefMI = MRI.getVRegDef(VReg);
    if (!DefMI->isFullCopy())
      return VReg;
    VReg = DefMI->getOperand(1).getReg();
  }
  return VReg;
}

// Determine if VReg is defined by an instruction that can be folded into a
// csel instruction. If so, return the folded opcode, and the replacement
// register.
static unsigned canFoldIntoCSel(const MachineRegisterInfo &MRI, unsigned VReg,
                                unsigned *NewVReg = nullptr) {
  VReg = removeCopies(MRI, VReg);
  if (!TargetRegisterInfo::isVirtualRegister(VReg))
    return 0;

  bool Is64Bit = AArch64::GPR64allRegClass.hasSubClassEq(MRI.getRegClass(VReg));
  const MachineInstr *DefMI = MRI.getVRegDef(VReg);
  unsigned Opc = 0;
  unsigned SrcOpNum = 0;
  switch (DefMI->getOpcode()) {
  case AArch64::ADDSXri:
  case AArch64::ADDSWri:
    // if NZCV is used, do not fold.
    if (DefMI->findRegisterDefOperandIdx(AArch64::NZCV, true) == -1)
      return 0;
    // fall-through to ADDXri and ADDWri.
    LLVM_FALLTHROUGH;
  case AArch64::ADDXri:
  case AArch64::ADDWri:
    // add x, 1 -> csinc.
    if (!DefMI->getOperand(2).isImm() || DefMI->getOperand(2).getImm() != 1 ||
        DefMI->getOperand(3).getImm() != 0)
      return 0;
    SrcOpNum = 1;
    Opc = Is64Bit ? AArch64::CSINCXr : AArch64::CSINCWr;
    break;

  case AArch64::ORNXrr:
  case AArch64::ORNWrr: {
    // not x -> csinv, represented as orn dst, xzr, src.
    unsigned ZReg = removeCopies(MRI, DefMI->getOperand(1).getReg());
    if (ZReg != AArch64::XZR && ZReg != AArch64::WZR)
      return 0;
    SrcOpNum = 2;
    Opc = Is64Bit ? AArch64::CSINVXr : AArch64::CSINVWr;
    break;
  }

  case AArch64::SUBSXrr:
  case AArch64::SUBSWrr:
    // if NZCV is used, do not fold.
    if (DefMI->findRegisterDefOperandIdx(AArch64::NZCV, true) == -1)
      return 0;
    // fall-through to SUBXrr and SUBWrr.
    LLVM_FALLTHROUGH;
  case AArch64::SUBXrr:
  case AArch64::SUBWrr: {
    // neg x -> csneg, represented as sub dst, xzr, src.
    unsigned ZReg = removeCopies(MRI, DefMI->getOperand(1).getReg());
    if (ZReg != AArch64::XZR && ZReg != AArch64::WZR)
      return 0;
    SrcOpNum = 2;
    Opc = Is64Bit ? AArch64::CSNEGXr : AArch64::CSNEGWr;
    break;
  }
  default:
    return 0;
  }
  assert(Opc && SrcOpNum && "Missing parameters");

  if (NewVReg)
    *NewVReg = DefMI->getOperand(SrcOpNum).getReg();
  return Opc;
}

bool AArch64InstrInfo::canInsertSelect(const MachineBasicBlock &MBB,
                                       ArrayRef<MachineOperand> Cond,
                                       unsigned TrueReg, unsigned FalseReg,
                                       int &CondCycles, int &TrueCycles,
                                       int &FalseCycles) const {
  // Check register classes.
  const MachineRegisterInfo &MRI = MBB.getParent()->getRegInfo();
  const TargetRegisterClass *RC =
      RI.getCommonSubClass(MRI.getRegClass(TrueReg), MRI.getRegClass(FalseReg));
  if (!RC)
    return false;

  // Expanding cbz/tbz requires an extra cycle of latency on the condition.
  unsigned ExtraCondLat = Cond.size() != 1;

  // GPRs are handled by csel.
  // FIXME: Fold in x+1, -x, and ~x when applicable.
  if (AArch64::GPR64allRegClass.hasSubClassEq(RC) ||
      AArch64::GPR32allRegClass.hasSubClassEq(RC)) {
    // Single-cycle csel, csinc, csinv, and csneg.
    CondCycles = 1 + ExtraCondLat;
    TrueCycles = FalseCycles = 1;
    if (canFoldIntoCSel(MRI, TrueReg))
      TrueCycles = 0;
    else if (canFoldIntoCSel(MRI, FalseReg))
      FalseCycles = 0;
    return true;
  }

  // Scalar floating point is handled by fcsel.
  // FIXME: Form fabs, fmin, and fmax when applicable.
  if (AArch64::FPR64RegClass.hasSubClassEq(RC) ||
      AArch64::FPR32RegClass.hasSubClassEq(RC)) {
    CondCycles = 5 + ExtraCondLat;
    TrueCycles = FalseCycles = 2;
    return true;
  }

  // Can't do vectors.
  return false;
}

void AArch64InstrInfo::insertSelect(MachineBasicBlock &MBB,
                                    MachineBasicBlock::iterator I,
                                    const DebugLoc &DL, unsigned DstReg,
                                    ArrayRef<MachineOperand> Cond,
                                    unsigned TrueReg, unsigned FalseReg) const {
  MachineRegisterInfo &MRI = MBB.getParent()->getRegInfo();

  // Parse the condition code, see parseCondBranch() above.
  AArch64CC::CondCode CC;
  switch (Cond.size()) {
  default:
    llvm_unreachable("Unknown condition opcode in Cond");
  case 1: // b.cc
    CC = AArch64CC::CondCode(Cond[0].getImm());
    break;
  case 3: { // cbz/cbnz
    // We must insert a compare against 0.
    bool Is64Bit;
    switch (Cond[1].getImm()) {
    default:
      llvm_unreachable("Unknown branch opcode in Cond");
    case AArch64::CBZW:
      Is64Bit = false;
      CC = AArch64CC::EQ;
      break;
    case AArch64::CBZX:
      Is64Bit = true;
      CC = AArch64CC::EQ;
      break;
    case AArch64::CBNZW:
      Is64Bit = false;
      CC = AArch64CC::NE;
      break;
    case AArch64::CBNZX:
      Is64Bit = true;
      CC = AArch64CC::NE;
      break;
    }
    unsigned SrcReg = Cond[2].getReg();
    if (Is64Bit) {
      // cmp reg, #0 is actually subs xzr, reg, #0.
      MRI.constrainRegClass(SrcReg, &AArch64::GPR64spRegClass);
      BuildMI(MBB, I, DL, get(AArch64::SUBSXri), AArch64::XZR)
          .addReg(SrcReg)
          .addImm(0)
          .addImm(0);
    } else {
      MRI.constrainRegClass(SrcReg, &AArch64::GPR32spRegClass);
      BuildMI(MBB, I, DL, get(AArch64::SUBSWri), AArch64::WZR)
          .addReg(SrcReg)
          .addImm(0)
          .addImm(0);
    }
    break;
  }
  case 4: { // tbz/tbnz
    // We must insert a tst instruction.
    switch (Cond[1].getImm()) {
    default:
      llvm_unreachable("Unknown branch opcode in Cond");
    case AArch64::TBZW:
    case AArch64::TBZX:
      CC = AArch64CC::EQ;
      break;
    case AArch64::TBNZW:
    case AArch64::TBNZX:
      CC = AArch64CC::NE;
      break;
    }
    // cmp reg, #foo is actually ands xzr, reg, #1<<foo.
    if (Cond[1].getImm() == AArch64::TBZW || Cond[1].getImm() == AArch64::TBNZW)
      BuildMI(MBB, I, DL, get(AArch64::ANDSWri), AArch64::WZR)
          .addReg(Cond[2].getReg())
          .addImm(
              AArch64_AM::encodeLogicalImmediate(1ull << Cond[3].getImm(), 32));
    else
      BuildMI(MBB, I, DL, get(AArch64::ANDSXri), AArch64::XZR)
          .addReg(Cond[2].getReg())
          .addImm(
              AArch64_AM::encodeLogicalImmediate(1ull << Cond[3].getImm(), 64));
    break;
  }
  }

  unsigned Opc = 0;
  const TargetRegisterClass *RC = nullptr;
  bool TryFold = false;
  if (MRI.constrainRegClass(DstReg, &AArch64::GPR64RegClass)) {
    RC = &AArch64::GPR64RegClass;
    Opc = AArch64::CSELXr;
    TryFold = true;
  } else if (MRI.constrainRegClass(DstReg, &AArch64::GPR32RegClass)) {
    RC = &AArch64::GPR32RegClass;
    Opc = AArch64::CSELWr;
    TryFold = true;
  } else if (MRI.constrainRegClass(DstReg, &AArch64::FPR64RegClass)) {
    RC = &AArch64::FPR64RegClass;
    Opc = AArch64::FCSELDrrr;
  } else if (MRI.constrainRegClass(DstReg, &AArch64::FPR32RegClass)) {
    RC = &AArch64::FPR32RegClass;
    Opc = AArch64::FCSELSrrr;
  }
  assert(RC && "Unsupported regclass");

  // Try folding simple instructions into the csel.
  if (TryFold) {
    unsigned NewVReg = 0;
    unsigned FoldedOpc = canFoldIntoCSel(MRI, TrueReg, &NewVReg);
    if (FoldedOpc) {
      // The folded opcodes csinc, csinc and csneg apply the operation to
      // FalseReg, so we need to invert the condition.
      CC = AArch64CC::getInvertedCondCode(CC);
      TrueReg = FalseReg;
    } else
      FoldedOpc = canFoldIntoCSel(MRI, FalseReg, &NewVReg);

    // Fold the operation. Leave any dead instructions for DCE to clean up.
    if (FoldedOpc) {
      FalseReg = NewVReg;
      Opc = FoldedOpc;
      // The extends the live range of NewVReg.
      MRI.clearKillFlags(NewVReg);
    }
  }

  // Pull all virtual register into the appropriate class.
  MRI.constrainRegClass(TrueReg, RC);
  MRI.constrainRegClass(FalseReg, RC);

  // Insert the csel.
  BuildMI(MBB, I, DL, get(Opc), DstReg)
      .addReg(TrueReg)
      .addReg(FalseReg)
      .addImm(CC);
}

/// Returns true if a MOVi32imm or MOVi64imm can be expanded to an  ORRxx.
static bool canBeExpandedToORR(const MachineInstr &MI, unsigned BitSize) {
  uint64_t Imm = MI.getOperand(1).getImm();
  uint64_t UImm = Imm << (64 - BitSize) >> (64 - BitSize);
  uint64_t Encoding;
  return AArch64_AM::processLogicalImmediate(UImm, BitSize, Encoding);
}

// FIXME: this implementation should be micro-architecture dependent, so a
// micro-architecture target hook should be introduced here in future.
bool AArch64InstrInfo::isAsCheapAsAMove(const MachineInstr &MI) const {
  if (!Subtarget.hasCustomCheapAsMoveHandling())
    return MI.isAsCheapAsAMove();

  if (Subtarget.hasExynosCheapAsMoveHandling()) {
    if (isExynosResetFast(MI) || isExynosShiftLeftFast(MI))
      return true;
    else
      return MI.isAsCheapAsAMove();
  }

  switch (MI.getOpcode()) {
  default:
    return false;

  // add/sub on register without shift
  case AArch64::ADDWri:
  case AArch64::ADDXri:
  case AArch64::SUBWri:
  case AArch64::SUBXri:
    return (MI.getOperand(3).getImm() == 0);

  // logical ops on immediate
  case AArch64::ANDWri:
  case AArch64::ANDXri:
  case AArch64::EORWri:
  case AArch64::EORXri:
  case AArch64::ORRWri:
  case AArch64::ORRXri:
    return true;

  // logical ops on register without shift
  case AArch64::ANDWrr:
  case AArch64::ANDXrr:
  case AArch64::BICWrr:
  case AArch64::BICXrr:
  case AArch64::EONWrr:
  case AArch64::EONXrr:
  case AArch64::EORWrr:
  case AArch64::EORXrr:
  case AArch64::ORNWrr:
  case AArch64::ORNXrr:
  case AArch64::ORRWrr:
  case AArch64::ORRXrr:
    return true;

  // If MOVi32imm or MOVi64imm can be expanded into ORRWri or
  // ORRXri, it is as cheap as MOV
  case AArch64::MOVi32imm:
    return canBeExpandedToORR(MI, 32);
  case AArch64::MOVi64imm:
    return canBeExpandedToORR(MI, 64);

  // It is cheap to zero out registers if the subtarget has ZeroCycleZeroing
  // feature.
  case AArch64::FMOVH0:
  case AArch64::FMOVS0:
  case AArch64::FMOVD0:
    return Subtarget.hasZeroCycleZeroing();
  case TargetOpcode::COPY:
    return (Subtarget.hasZeroCycleZeroing() &&
            (MI.getOperand(1).getReg() == AArch64::WZR ||
             MI.getOperand(1).getReg() == AArch64::XZR));
  }

  llvm_unreachable("Unknown opcode to check as cheap as a move!");
}

bool AArch64InstrInfo::isExynosResetFast(const MachineInstr &MI) const {
  unsigned Reg, Imm, Shift;

  switch (MI.getOpcode()) {
  default:
    return false;

  // MOV Rd, SP
  case AArch64::ADDWri:
  case AArch64::ADDXri:
    if (!MI.getOperand(1).isReg() || !MI.getOperand(2).isImm())
      return false;

    Reg = MI.getOperand(1).getReg();
    Imm = MI.getOperand(2).getImm();
    return ((Reg == AArch64::WSP || Reg == AArch64::SP) && Imm == 0);

  // Literal
  case AArch64::ADR:
  case AArch64::ADRP:
    return true;

  // MOVI Vd, #0
  case AArch64::MOVID:
  case AArch64::MOVIv8b_ns:
  case AArch64::MOVIv2d_ns:
  case AArch64::MOVIv16b_ns:
    Imm = MI.getOperand(1).getImm();
    return (Imm == 0);

  // MOVI Vd, #0
  case AArch64::MOVIv2i32:
  case AArch64::MOVIv4i16:
  case AArch64::MOVIv4i32:
  case AArch64::MOVIv8i16:
    Imm = MI.getOperand(1).getImm();
    Shift = MI.getOperand(2).getImm();
    return (Imm == 0 && Shift == 0);

  // MOV Rd, Imm
  case AArch64::MOVNWi:
  case AArch64::MOVNXi:

  // MOV Rd, Imm
  case AArch64::MOVZWi:
  case AArch64::MOVZXi:
    return true;

  // MOV Rd, Imm
  case AArch64::ORRWri:
  case AArch64::ORRXri:
    if (!MI.getOperand(1).isReg())
      return false;

    Reg = MI.getOperand(1).getReg();
    Imm = MI.getOperand(2).getImm();
    return ((Reg == AArch64::WZR || Reg == AArch64::XZR) && Imm == 0);

  // MOV Rd, Rm
  case AArch64::ORRWrs:
  case AArch64::ORRXrs:
    if (!MI.getOperand(1).isReg())
      return false;

    Reg = MI.getOperand(1).getReg();
    Imm = MI.getOperand(3).getImm();
    Shift = AArch64_AM::getShiftValue(Imm);
    return ((Reg == AArch64::WZR || Reg == AArch64::XZR) && Shift == 0);
  }
}

bool AArch64InstrInfo::isExynosShiftLeftFast(const MachineInstr &MI) const {
  unsigned Imm, Shift;
  AArch64_AM::ShiftExtendType Ext;

  switch (MI.getOpcode()) {
  default:
    return false;

  // WriteI
  case AArch64::ADDSWri:
  case AArch64::ADDSXri:
  case AArch64::ADDWri:
  case AArch64::ADDXri:
  case AArch64::SUBSWri:
  case AArch64::SUBSXri:
  case AArch64::SUBWri:
  case AArch64::SUBXri:
    return true;

  // WriteISReg
  case AArch64::ADDSWrs:
  case AArch64::ADDSXrs:
  case AArch64::ADDWrs:
  case AArch64::ADDXrs:
  case AArch64::ANDSWrs:
  case AArch64::ANDSXrs:
  case AArch64::ANDWrs:
  case AArch64::ANDXrs:
  case AArch64::BICSWrs:
  case AArch64::BICSXrs:
  case AArch64::BICWrs:
  case AArch64::BICXrs:
  case AArch64::EONWrs:
  case AArch64::EONXrs:
  case AArch64::EORWrs:
  case AArch64::EORXrs:
  case AArch64::ORNWrs:
  case AArch64::ORNXrs:
  case AArch64::ORRWrs:
  case AArch64::ORRXrs:
  case AArch64::SUBSWrs:
  case AArch64::SUBSXrs:
  case AArch64::SUBWrs:
  case AArch64::SUBXrs:
    Imm = MI.getOperand(3).getImm();
    Shift = AArch64_AM::getShiftValue(Imm);
    Ext = AArch64_AM::getShiftType(Imm);
    return (Shift == 0 || (Shift <= 3 && Ext == AArch64_AM::LSL));

  // WriteIEReg
  case AArch64::ADDSWrx:
  case AArch64::ADDSXrx:
  case AArch64::ADDSXrx64:
  case AArch64::ADDWrx:
  case AArch64::ADDXrx:
  case AArch64::ADDXrx64:
  case AArch64::SUBSWrx:
  case AArch64::SUBSXrx:
  case AArch64::SUBSXrx64:
  case AArch64::SUBWrx:
  case AArch64::SUBXrx:
  case AArch64::SUBXrx64:
    Imm = MI.getOperand(3).getImm();
    Shift = AArch64_AM::getArithShiftValue(Imm);
    Ext = AArch64_AM::getArithExtendType(Imm);
    return (Shift == 0 || (Shift <= 3 && Ext == AArch64_AM::UXTX));

  case AArch64::PRFMroW:
  case AArch64::PRFMroX:

  // WriteLDIdx
  case AArch64::LDRBBroW:
  case AArch64::LDRBBroX:
  case AArch64::LDRHHroW:
  case AArch64::LDRHHroX:
  case AArch64::LDRSBWroW:
  case AArch64::LDRSBWroX:
  case AArch64::LDRSBXroW:
  case AArch64::LDRSBXroX:
  case AArch64::LDRSHWroW:
  case AArch64::LDRSHWroX:
  case AArch64::LDRSHXroW:
  case AArch64::LDRSHXroX:
  case AArch64::LDRSWroW:
  case AArch64::LDRSWroX:
  case AArch64::LDRWroW:
  case AArch64::LDRWroX:
  case AArch64::LDRXroW:
  case AArch64::LDRXroX:

  case AArch64::LDRBroW:
  case AArch64::LDRBroX:
  case AArch64::LDRDroW:
  case AArch64::LDRDroX:
  case AArch64::LDRHroW:
  case AArch64::LDRHroX:
  case AArch64::LDRSroW:
  case AArch64::LDRSroX:

  // WriteSTIdx
  case AArch64::STRBBroW:
  case AArch64::STRBBroX:
  case AArch64::STRHHroW:
  case AArch64::STRHHroX:
  case AArch64::STRWroW:
  case AArch64::STRWroX:
  case AArch64::STRXroW:
  case AArch64::STRXroX:

  case AArch64::STRBroW:
  case AArch64::STRBroX:
  case AArch64::STRDroW:
  case AArch64::STRDroX:
  case AArch64::STRHroW:
  case AArch64::STRHroX:
  case AArch64::STRSroW:
  case AArch64::STRSroX:
    Imm = MI.getOperand(3).getImm();
    Ext = AArch64_AM::getMemExtendType(Imm);
    return (Ext == AArch64_AM::SXTX || Ext == AArch64_AM::UXTX);
  }
}

bool AArch64InstrInfo::isFalkorShiftExtFast(const MachineInstr &MI) const {
  switch (MI.getOpcode()) {
  default:
    return false;

  case AArch64::ADDWrs:
  case AArch64::ADDXrs:
  case AArch64::ADDSWrs:
  case AArch64::ADDSXrs: {
    unsigned Imm = MI.getOperand(3).getImm();
    unsigned ShiftVal = AArch64_AM::getShiftValue(Imm);
    if (ShiftVal == 0)
      return true;
    return AArch64_AM::getShiftType(Imm) == AArch64_AM::LSL && ShiftVal <= 5;
  }

  case AArch64::ADDWrx:
  case AArch64::ADDXrx:
  case AArch64::ADDXrx64:
  case AArch64::ADDSWrx:
  case AArch64::ADDSXrx:
  case AArch64::ADDSXrx64: {
    unsigned Imm = MI.getOperand(3).getImm();
    switch (AArch64_AM::getArithExtendType(Imm)) {
    default:
      return false;
    case AArch64_AM::UXTB:
    case AArch64_AM::UXTH:
    case AArch64_AM::UXTW:
    case AArch64_AM::UXTX:
      return AArch64_AM::getArithShiftValue(Imm) <= 4;
    }
  }

  case AArch64::SUBWrs:
  case AArch64::SUBSWrs: {
    unsigned Imm = MI.getOperand(3).getImm();
    unsigned ShiftVal = AArch64_AM::getShiftValue(Imm);
    return ShiftVal == 0 ||
           (AArch64_AM::getShiftType(Imm) == AArch64_AM::ASR && ShiftVal == 31);
  }

  case AArch64::SUBXrs:
  case AArch64::SUBSXrs: {
    unsigned Imm = MI.getOperand(3).getImm();
    unsigned ShiftVal = AArch64_AM::getShiftValue(Imm);
    return ShiftVal == 0 ||
           (AArch64_AM::getShiftType(Imm) == AArch64_AM::ASR && ShiftVal == 63);
  }

  case AArch64::SUBWrx:
  case AArch64::SUBXrx:
  case AArch64::SUBXrx64:
  case AArch64::SUBSWrx:
  case AArch64::SUBSXrx:
  case AArch64::SUBSXrx64: {
    unsigned Imm = MI.getOperand(3).getImm();
    switch (AArch64_AM::getArithExtendType(Imm)) {
    default:
      return false;
    case AArch64_AM::UXTB:
    case AArch64_AM::UXTH:
    case AArch64_AM::UXTW:
    case AArch64_AM::UXTX:
      return AArch64_AM::getArithShiftValue(Imm) == 0;
    }
  }

  case AArch64::LDRBBroW:
  case AArch64::LDRBBroX:
  case AArch64::LDRBroW:
  case AArch64::LDRBroX:
  case AArch64::LDRDroW:
  case AArch64::LDRDroX:
  case AArch64::LDRHHroW:
  case AArch64::LDRHHroX:
  case AArch64::LDRHroW:
  case AArch64::LDRHroX:
  case AArch64::LDRQroW:
  case AArch64::LDRQroX:
  case AArch64::LDRSBWroW:
  case AArch64::LDRSBWroX:
  case AArch64::LDRSBXroW:
  case AArch64::LDRSBXroX:
  case AArch64::LDRSHWroW:
  case AArch64::LDRSHWroX:
  case AArch64::LDRSHXroW:
  case AArch64::LDRSHXroX:
  case AArch64::LDRSWroW:
  case AArch64::LDRSWroX:
  case AArch64::LDRSroW:
  case AArch64::LDRSroX:
  case AArch64::LDRWroW:
  case AArch64::LDRWroX:
  case AArch64::LDRXroW:
  case AArch64::LDRXroX:
  case AArch64::PRFMroW:
  case AArch64::PRFMroX:
  case AArch64::STRBBroW:
  case AArch64::STRBBroX:
  case AArch64::STRBroW:
  case AArch64::STRBroX:
  case AArch64::STRDroW:
  case AArch64::STRDroX:
  case AArch64::STRHHroW:
  case AArch64::STRHHroX:
  case AArch64::STRHroW:
  case AArch64::STRHroX:
  case AArch64::STRQroW:
  case AArch64::STRQroX:
  case AArch64::STRSroW:
  case AArch64::STRSroX:
  case AArch64::STRWroW:
  case AArch64::STRWroX:
  case AArch64::STRXroW:
  case AArch64::STRXroX: {
    unsigned IsSigned = MI.getOperand(3).getImm();
    return !IsSigned;
  }
  }
}

bool AArch64InstrInfo::isCoalescableExtInstr(const MachineInstr &MI,
                                             unsigned &SrcReg, unsigned &DstReg,
                                             unsigned &SubIdx) const {
  switch (MI.getOpcode()) {
  default:
    return false;
  case AArch64::SBFMXri: // aka sxtw
  case AArch64::UBFMXri: // aka uxtw
    // Check for the 32 -> 64 bit extension case, these instructions can do
    // much more.
    if (MI.getOperand(2).getImm() != 0 || MI.getOperand(3).getImm() != 31)
      return false;
    // This is a signed or unsigned 32 -> 64 bit extension.
    SrcReg = MI.getOperand(1).getReg();
    DstReg = MI.getOperand(0).getReg();
    SubIdx = AArch64::sub_32;
    return true;
  }
}

bool AArch64InstrInfo::areMemAccessesTriviallyDisjoint(
    MachineInstr &MIa, MachineInstr &MIb, AliasAnalysis *AA) const {
  const TargetRegisterInfo *TRI = &getRegisterInfo();
  unsigned BaseRegA = 0, BaseRegB = 0;
  int64_t OffsetA = 0, OffsetB = 0;
  unsigned WidthA = 0, WidthB = 0;

  assert(MIa.mayLoadOrStore() && "MIa must be a load or store.");
  assert(MIb.mayLoadOrStore() && "MIb must be a load or store.");

  if (MIa.hasUnmodeledSideEffects() || MIb.hasUnmodeledSideEffects() ||
      MIa.hasOrderedMemoryRef() || MIb.hasOrderedMemoryRef())
    return false;

  // Retrieve the base register, offset from the base register and width. Width
  // is the size of memory that is being loaded/stored (e.g. 1, 2, 4, 8).  If
  // base registers are identical, and the offset of a lower memory access +
  // the width doesn't overlap the offset of a higher memory access,
  // then the memory accesses are different.
  if (getMemOpBaseRegImmOfsWidth(MIa, BaseRegA, OffsetA, WidthA, TRI) &&
      getMemOpBaseRegImmOfsWidth(MIb, BaseRegB, OffsetB, WidthB, TRI)) {
    if (BaseRegA == BaseRegB) {
      int LowOffset = OffsetA < OffsetB ? OffsetA : OffsetB;
      int HighOffset = OffsetA < OffsetB ? OffsetB : OffsetA;
      int LowWidth = (LowOffset == OffsetA) ? WidthA : WidthB;
      if (LowOffset + LowWidth <= HighOffset)
        return true;
    }
  }
  return false;
}

/// analyzeCompare - For a comparison instruction, return the source registers
/// in SrcReg and SrcReg2, and the value it compares against in CmpValue.
/// Return true if the comparison instruction can be analyzed.
bool AArch64InstrInfo::analyzeCompare(const MachineInstr &MI, unsigned &SrcReg,
                                      unsigned &SrcReg2, int &CmpMask,
                                      int &CmpValue) const {
  // The first operand can be a frame index where we'd normally expect a
  // register.
  assert(MI.getNumOperands() >= 2 && "All AArch64 cmps should have 2 operands");
  if (!MI.getOperand(1).isReg())
    return false;

  switch (MI.getOpcode()) {
  default:
    break;
  case AArch64::SUBSWrr:
  case AArch64::SUBSWrs:
  case AArch64::SUBSWrx:
  case AArch64::SUBSXrr:
  case AArch64::SUBSXrs:
  case AArch64::SUBSXrx:
  case AArch64::ADDSWrr:
  case AArch64::ADDSWrs:
  case AArch64::ADDSWrx:
  case AArch64::ADDSXrr:
  case AArch64::ADDSXrs:
  case AArch64::ADDSXrx:
    // Replace SUBSWrr with SUBWrr if NZCV is not used.
    SrcReg = MI.getOperand(1).getReg();
    SrcReg2 = MI.getOperand(2).getReg();
    CmpMask = ~0;
    CmpValue = 0;
    return true;
  case AArch64::SUBSWri:
  case AArch64::ADDSWri:
  case AArch64::SUBSXri:
  case AArch64::ADDSXri:
    SrcReg = MI.getOperand(1).getReg();
    SrcReg2 = 0;
    CmpMask = ~0;
    // FIXME: In order to convert CmpValue to 0 or 1
    CmpValue = MI.getOperand(2).getImm() != 0;
    return true;
  case AArch64::ANDSWri:
  case AArch64::ANDSXri:
    // ANDS does not use the same encoding scheme as the others xxxS
    // instructions.
    SrcReg = MI.getOperand(1).getReg();
    SrcReg2 = 0;
    CmpMask = ~0;
    // FIXME:The return val type of decodeLogicalImmediate is uint64_t,
    // while the type of CmpValue is int. When converting uint64_t to int,
    // the high 32 bits of uint64_t will be lost.
    // In fact it causes a bug in spec2006-483.xalancbmk
    // CmpValue is only used to compare with zero in OptimizeCompareInstr
    CmpValue = AArch64_AM::decodeLogicalImmediate(
                   MI.getOperand(2).getImm(),
                   MI.getOpcode() == AArch64::ANDSWri ? 32 : 64) != 0;
    return true;
  }

  return false;
}

static bool UpdateOperandRegClass(MachineInstr &Instr) {
  MachineBasicBlock *MBB = Instr.getParent();
  assert(MBB && "Can't get MachineBasicBlock here");
  MachineFunction *MF = MBB->getParent();
  assert(MF && "Can't get MachineFunction here");
  const TargetInstrInfo *TII = MF->getSubtarget().getInstrInfo();
  const TargetRegisterInfo *TRI = MF->getSubtarget().getRegisterInfo();
  MachineRegisterInfo *MRI = &MF->getRegInfo();

  for (unsigned OpIdx = 0, EndIdx = Instr.getNumOperands(); OpIdx < EndIdx;
       ++OpIdx) {
    MachineOperand &MO = Instr.getOperand(OpIdx);
    const TargetRegisterClass *OpRegCstraints =
        Instr.getRegClassConstraint(OpIdx, TII, TRI);

    // If there's no constraint, there's nothing to do.
    if (!OpRegCstraints)
      continue;
    // If the operand is a frame index, there's nothing to do here.
    // A frame index operand will resolve correctly during PEI.
    if (MO.isFI())
      continue;

    assert(MO.isReg() &&
           "Operand has register constraints without being a register!");

    unsigned Reg = MO.getReg();
    if (TargetRegisterInfo::isPhysicalRegister(Reg)) {
      if (!OpRegCstraints->contains(Reg))
        return false;
    } else if (!OpRegCstraints->hasSubClassEq(MRI->getRegClass(Reg)) &&
               !MRI->constrainRegClass(Reg, OpRegCstraints))
      return false;
  }

  return true;
}

/// Return the opcode that does not set flags when possible - otherwise
/// return the original opcode. The caller is responsible to do the actual
/// substitution and legality checking.
static unsigned convertToNonFlagSettingOpc(const MachineInstr &MI) {
  // Don't convert all compare instructions, because for some the zero register
  // encoding becomes the sp register.
  bool MIDefinesZeroReg = false;
  if (MI.definesRegister(AArch64::WZR) || MI.definesRegister(AArch64::XZR))
    MIDefinesZeroReg = true;

  switch (MI.getOpcode()) {
  default:
    return MI.getOpcode();
  case AArch64::ADDSWrr:
    return AArch64::ADDWrr;
  case AArch64::ADDSWri:
    return MIDefinesZeroReg ? AArch64::ADDSWri : AArch64::ADDWri;
  case AArch64::ADDSWrs:
    return MIDefinesZeroReg ? AArch64::ADDSWrs : AArch64::ADDWrs;
  case AArch64::ADDSWrx:
    return AArch64::ADDWrx;
  case AArch64::ADDSXrr:
    return AArch64::ADDXrr;
  case AArch64::ADDSXri:
    return MIDefinesZeroReg ? AArch64::ADDSXri : AArch64::ADDXri;
  case AArch64::ADDSXrs:
    return MIDefinesZeroReg ? AArch64::ADDSXrs : AArch64::ADDXrs;
  case AArch64::ADDSXrx:
    return AArch64::ADDXrx;
  case AArch64::SUBSWrr:
    return AArch64::SUBWrr;
  case AArch64::SUBSWri:
    return MIDefinesZeroReg ? AArch64::SUBSWri : AArch64::SUBWri;
  case AArch64::SUBSWrs:
    return MIDefinesZeroReg ? AArch64::SUBSWrs : AArch64::SUBWrs;
  case AArch64::SUBSWrx:
    return AArch64::SUBWrx;
  case AArch64::SUBSXrr:
    return AArch64::SUBXrr;
  case AArch64::SUBSXri:
    return MIDefinesZeroReg ? AArch64::SUBSXri : AArch64::SUBXri;
  case AArch64::SUBSXrs:
    return MIDefinesZeroReg ? AArch64::SUBSXrs : AArch64::SUBXrs;
  case AArch64::SUBSXrx:
    return AArch64::SUBXrx;
  }
}

enum AccessKind { AK_Write = 0x01, AK_Read = 0x10, AK_All = 0x11 };

/// True when condition flags are accessed (either by writing or reading)
/// on the instruction trace starting at From and ending at To.
///
/// Note: If From and To are from different blocks it's assumed CC are accessed
///       on the path.
static bool areCFlagsAccessedBetweenInstrs(
    MachineBasicBlock::iterator From, MachineBasicBlock::iterator To,
    const TargetRegisterInfo *TRI, const AccessKind AccessToCheck = AK_All) {
  // Early exit if To is at the beginning of the BB.
  if (To == To->getParent()->begin())
    return true;

  // Check whether the instructions are in the same basic block
  // If not, assume the condition flags might get modified somewhere.
  if (To->getParent() != From->getParent())
    return true;

  // From must be above To.
  assert(std::find_if(++To.getReverse(), To->getParent()->rend(),
                      [From](MachineInstr &MI) {
                        return MI.getIterator() == From;
                      }) != To->getParent()->rend());

  // We iterate backward starting \p To until we hit \p From.
  for (--To; To != From; --To) {
    const MachineInstr &Instr = *To;

    if (((AccessToCheck & AK_Write) &&
         Instr.modifiesRegister(AArch64::NZCV, TRI)) ||
        ((AccessToCheck & AK_Read) && Instr.readsRegister(AArch64::NZCV, TRI)))
      return true;
  }
  return false;
}

/// Try to optimize a compare instruction. A compare instruction is an
/// instruction which produces AArch64::NZCV. It can be truly compare
/// instruction
/// when there are no uses of its destination register.
///
/// The following steps are tried in order:
/// 1. Convert CmpInstr into an unconditional version.
/// 2. Remove CmpInstr if above there is an instruction producing a needed
///    condition code or an instruction which can be converted into such an
///    instruction.
///    Only comparison with zero is supported.
bool AArch64InstrInfo::optimizeCompareInstr(
    MachineInstr &CmpInstr, unsigned SrcReg, unsigned SrcReg2, int CmpMask,
    int CmpValue, const MachineRegisterInfo *MRI) const {
  assert(CmpInstr.getParent());
  assert(MRI);

  // Replace SUBSWrr with SUBWrr if NZCV is not used.
  int DeadNZCVIdx = CmpInstr.findRegisterDefOperandIdx(AArch64::NZCV, true);
  if (DeadNZCVIdx != -1) {
    if (CmpInstr.definesRegister(AArch64::WZR) ||
        CmpInstr.definesRegister(AArch64::XZR)) {
      CmpInstr.eraseFromParent();
      return true;
    }
    unsigned Opc = CmpInstr.getOpcode();
    unsigned NewOpc = convertToNonFlagSettingOpc(CmpInstr);
    if (NewOpc == Opc)
      return false;
    const MCInstrDesc &MCID = get(NewOpc);
    CmpInstr.setDesc(MCID);
    CmpInstr.RemoveOperand(DeadNZCVIdx);
    bool succeeded = UpdateOperandRegClass(CmpInstr);
    (void)succeeded;
    assert(succeeded && "Some operands reg class are incompatible!");
    return true;
  }

  // Continue only if we have a "ri" where immediate is zero.
  // FIXME:CmpValue has already been converted to 0 or 1 in analyzeCompare
  // function.
  assert((CmpValue == 0 || CmpValue == 1) && "CmpValue must be 0 or 1!");
  if (CmpValue != 0 || SrcReg2 != 0)
    return false;

  // CmpInstr is a Compare instruction if destination register is not used.
  if (!MRI->use_nodbg_empty(CmpInstr.getOperand(0).getReg()))
    return false;

  return substituteCmpToZero(CmpInstr, SrcReg, MRI);
}

/// Get opcode of S version of Instr.
/// If Instr is S version its opcode is returned.
/// AArch64::INSTRUCTION_LIST_END is returned if Instr does not have S version
/// or we are not interested in it.
static unsigned sForm(MachineInstr &Instr) {
  switch (Instr.getOpcode()) {
  default:
    return AArch64::INSTRUCTION_LIST_END;

  case AArch64::ADDSWrr:
  case AArch64::ADDSWri:
  case AArch64::ADDSXrr:
  case AArch64::ADDSXri:
  case AArch64::SUBSWrr:
  case AArch64::SUBSWri:
  case AArch64::SUBSXrr:
  case AArch64::SUBSXri:
    return Instr.getOpcode();

  case AArch64::ADDWrr:
    return AArch64::ADDSWrr;
  case AArch64::ADDWri:
    return AArch64::ADDSWri;
  case AArch64::ADDXrr:
    return AArch64::ADDSXrr;
  case AArch64::ADDXri:
    return AArch64::ADDSXri;
  case AArch64::ADCWr:
    return AArch64::ADCSWr;
  case AArch64::ADCXr:
    return AArch64::ADCSXr;
  case AArch64::SUBWrr:
    return AArch64::SUBSWrr;
  case AArch64::SUBWri:
    return AArch64::SUBSWri;
  case AArch64::SUBXrr:
    return AArch64::SUBSXrr;
  case AArch64::SUBXri:
    return AArch64::SUBSXri;
  case AArch64::SBCWr:
    return AArch64::SBCSWr;
  case AArch64::SBCXr:
    return AArch64::SBCSXr;
  case AArch64::ANDWri:
    return AArch64::ANDSWri;
  case AArch64::ANDXri:
    return AArch64::ANDSXri;
  }
}

/// Check if AArch64::NZCV should be alive in successors of MBB.
static bool areCFlagsAliveInSuccessors(MachineBasicBlock *MBB) {
  for (auto *BB : MBB->successors())
    if (BB->isLiveIn(AArch64::NZCV))
      return true;
  return false;
}

namespace {

struct UsedNZCV {
  bool N = false;
  bool Z = false;
  bool C = false;
  bool V = false;

  UsedNZCV() = default;

  UsedNZCV &operator|=(const UsedNZCV &UsedFlags) {
    this->N |= UsedFlags.N;
    this->Z |= UsedFlags.Z;
    this->C |= UsedFlags.C;
    this->V |= UsedFlags.V;
    return *this;
  }
};

} // end anonymous namespace

/// Find a condition code used by the instruction.
/// Returns AArch64CC::Invalid if either the instruction does not use condition
/// codes or we don't optimize CmpInstr in the presence of such instructions.
static AArch64CC::CondCode findCondCodeUsedByInstr(const MachineInstr &Instr) {
  switch (Instr.getOpcode()) {
  default:
    return AArch64CC::Invalid;

  case AArch64::Bcc: {
    int Idx = Instr.findRegisterUseOperandIdx(AArch64::NZCV);
    assert(Idx >= 2);
    return static_cast<AArch64CC::CondCode>(Instr.getOperand(Idx - 2).getImm());
  }

  case AArch64::CSINVWr:
  case AArch64::CSINVXr:
  case AArch64::CSINCWr:
  case AArch64::CSINCXr:
  case AArch64::CSELWr:
  case AArch64::CSELXr:
  case AArch64::CSNEGWr:
  case AArch64::CSNEGXr:
  case AArch64::FCSELSrrr:
  case AArch64::FCSELDrrr: {
    int Idx = Instr.findRegisterUseOperandIdx(AArch64::NZCV);
    assert(Idx >= 1);
    return static_cast<AArch64CC::CondCode>(Instr.getOperand(Idx - 1).getImm());
  }
  }
}

static UsedNZCV getUsedNZCV(AArch64CC::CondCode CC) {
  assert(CC != AArch64CC::Invalid);
  UsedNZCV UsedFlags;
  switch (CC) {
  default:
    break;

  case AArch64CC::EQ: // Z set
  case AArch64CC::NE: // Z clear
    UsedFlags.Z = true;
    break;

  case AArch64CC::HI: // Z clear and C set
  case AArch64CC::LS: // Z set   or  C clear
    UsedFlags.Z = true;
    LLVM_FALLTHROUGH;
  case AArch64CC::HS: // C set
  case AArch64CC::LO: // C clear
    UsedFlags.C = true;
    break;

  case AArch64CC::MI: // N set
  case AArch64CC::PL: // N clear
    UsedFlags.N = true;
    break;

  case AArch64CC::VS: // V set
  case AArch64CC::VC: // V clear
    UsedFlags.V = true;
    break;

  case AArch64CC::GT: // Z clear, N and V the same
  case AArch64CC::LE: // Z set,   N and V differ
    UsedFlags.Z = true;
    LLVM_FALLTHROUGH;
  case AArch64CC::GE: // N and V the same
  case AArch64CC::LT: // N and V differ
    UsedFlags.N = true;
    UsedFlags.V = true;
    break;
  }
  return UsedFlags;
}

static bool isADDSRegImm(unsigned Opcode) {
  return Opcode == AArch64::ADDSWri || Opcode == AArch64::ADDSXri;
}

static bool isSUBSRegImm(unsigned Opcode) {
  return Opcode == AArch64::SUBSWri || Opcode == AArch64::SUBSXri;
}

/// Check if CmpInstr can be substituted by MI.
///
/// CmpInstr can be substituted:
/// - CmpInstr is either 'ADDS %vreg, 0' or 'SUBS %vreg, 0'
/// - and, MI and CmpInstr are from the same MachineBB
/// - and, condition flags are not alive in successors of the CmpInstr parent
/// - and, if MI opcode is the S form there must be no defs of flags between
///        MI and CmpInstr
///        or if MI opcode is not the S form there must be neither defs of flags
///        nor uses of flags between MI and CmpInstr.
/// - and  C/V flags are not used after CmpInstr
static bool canInstrSubstituteCmpInstr(MachineInstr *MI, MachineInstr *CmpInstr,
                                       const TargetRegisterInfo *TRI) {
  assert(MI);
  assert(sForm(*MI) != AArch64::INSTRUCTION_LIST_END);
  assert(CmpInstr);

  const unsigned CmpOpcode = CmpInstr->getOpcode();
  if (!isADDSRegImm(CmpOpcode) && !isSUBSRegImm(CmpOpcode))
    return false;

  if (MI->getParent() != CmpInstr->getParent())
    return false;

  if (areCFlagsAliveInSuccessors(CmpInstr->getParent()))
    return false;

  AccessKind AccessToCheck = AK_Write;
  if (sForm(*MI) != MI->getOpcode())
    AccessToCheck = AK_All;
  if (areCFlagsAccessedBetweenInstrs(MI, CmpInstr, TRI, AccessToCheck))
    return false;

  UsedNZCV NZCVUsedAfterCmp;
  for (auto I = std::next(CmpInstr->getIterator()),
            E = CmpInstr->getParent()->instr_end();
       I != E; ++I) {
    const MachineInstr &Instr = *I;
    if (Instr.readsRegister(AArch64::NZCV, TRI)) {
      AArch64CC::CondCode CC = findCondCodeUsedByInstr(Instr);
      if (CC == AArch64CC::Invalid) // Unsupported conditional instruction
        return false;
      NZCVUsedAfterCmp |= getUsedNZCV(CC);
    }

    if (Instr.modifiesRegister(AArch64::NZCV, TRI))
      break;
  }

  return !NZCVUsedAfterCmp.C && !NZCVUsedAfterCmp.V;
}

/// Substitute an instruction comparing to zero with another instruction
/// which produces needed condition flags.
///
/// Return true on success.
bool AArch64InstrInfo::substituteCmpToZero(
    MachineInstr &CmpInstr, unsigned SrcReg,
    const MachineRegisterInfo *MRI) const {
  assert(MRI);
  // Get the unique definition of SrcReg.
  MachineInstr *MI = MRI->getUniqueVRegDef(SrcReg);
  if (!MI)
    return false;

  const TargetRegisterInfo *TRI = &getRegisterInfo();

  unsigned NewOpc = sForm(*MI);
  if (NewOpc == AArch64::INSTRUCTION_LIST_END)
    return false;

  if (!canInstrSubstituteCmpInstr(MI, &CmpInstr, TRI))
    return false;

  // Update the instruction to set NZCV.
  MI->setDesc(get(NewOpc));
  CmpInstr.eraseFromParent();
  bool succeeded = UpdateOperandRegClass(*MI);
  (void)succeeded;
  assert(succeeded && "Some operands reg class are incompatible!");
  MI->addRegisterDefined(AArch64::NZCV, TRI);
  return true;
}

bool AArch64InstrInfo::expandPostRAPseudo(MachineInstr &MI) const {
  if (MI.getOpcode() != TargetOpcode::LOAD_STACK_GUARD)
    return false;

  MachineBasicBlock &MBB = *MI.getParent();
  DebugLoc DL = MI.getDebugLoc();
  unsigned Reg = MI.getOperand(0).getReg();
  const GlobalValue *GV =
      cast<GlobalValue>((*MI.memoperands_begin())->getValue());
  const TargetMachine &TM = MBB.getParent()->getTarget();
  unsigned char OpFlags = Subtarget.ClassifyGlobalReference(GV, TM);
  const unsigned char MO_NC = AArch64II::MO_NC;

  if ((OpFlags & AArch64II::MO_GOT) != 0) {
    BuildMI(MBB, MI, DL, get(AArch64::LOADgot), Reg)
        .addGlobalAddress(GV, 0, AArch64II::MO_GOT);
    BuildMI(MBB, MI, DL, get(AArch64::LDRXui), Reg)
        .addReg(Reg, RegState::Kill)
        .addImm(0)
        .addMemOperand(*MI.memoperands_begin());
  } else if (TM.getCodeModel() == CodeModel::Large) {
    BuildMI(MBB, MI, DL, get(AArch64::MOVZXi), Reg)
        .addGlobalAddress(GV, 0, AArch64II::MO_G0 | MO_NC)
        .addImm(0);
    BuildMI(MBB, MI, DL, get(AArch64::MOVKXi), Reg)
        .addReg(Reg, RegState::Kill)
        .addGlobalAddress(GV, 0, AArch64II::MO_G1 | MO_NC)
        .addImm(16);
    BuildMI(MBB, MI, DL, get(AArch64::MOVKXi), Reg)
        .addReg(Reg, RegState::Kill)
        .addGlobalAddress(GV, 0, AArch64II::MO_G2 | MO_NC)
        .addImm(32);
    BuildMI(MBB, MI, DL, get(AArch64::MOVKXi), Reg)
        .addReg(Reg, RegState::Kill)
        .addGlobalAddress(GV, 0, AArch64II::MO_G3)
        .addImm(48);
    BuildMI(MBB, MI, DL, get(AArch64::LDRXui), Reg)
        .addReg(Reg, RegState::Kill)
        .addImm(0)
        .addMemOperand(*MI.memoperands_begin());
  } else {
    BuildMI(MBB, MI, DL, get(AArch64::ADRP), Reg)
        .addGlobalAddress(GV, 0, OpFlags | AArch64II::MO_PAGE);
    unsigned char LoFlags = OpFlags | AArch64II::MO_PAGEOFF | MO_NC;
    BuildMI(MBB, MI, DL, get(AArch64::LDRXui), Reg)
        .addReg(Reg, RegState::Kill)
        .addGlobalAddress(GV, 0, LoFlags)
        .addMemOperand(*MI.memoperands_begin());
  }

  MBB.erase(MI);

  return true;
}

/// Return true if this is this instruction has a non-zero immediate
bool AArch64InstrInfo::hasShiftedReg(const MachineInstr &MI) {
  switch (MI.getOpcode()) {
  default:
    break;
  case AArch64::ADDSWrs:
  case AArch64::ADDSXrs:
  case AArch64::ADDWrs:
  case AArch64::ADDXrs:
  case AArch64::ANDSWrs:
  case AArch64::ANDSXrs:
  case AArch64::ANDWrs:
  case AArch64::ANDXrs:
  case AArch64::BICSWrs:
  case AArch64::BICSXrs:
  case AArch64::BICWrs:
  case AArch64::BICXrs:
  case AArch64::EONWrs:
  case AArch64::EONXrs:
  case AArch64::EORWrs:
  case AArch64::EORXrs:
  case AArch64::ORNWrs:
  case AArch64::ORNXrs:
  case AArch64::ORRWrs:
  case AArch64::ORRXrs:
  case AArch64::SUBSWrs:
  case AArch64::SUBSXrs:
  case AArch64::SUBWrs:
  case AArch64::SUBXrs:
    if (MI.getOperand(3).isImm()) {
      unsigned val = MI.getOperand(3).getImm();
      return (val != 0);
    }
    break;
  }
  return false;
}

/// Return true if this is this instruction has a non-zero immediate
bool AArch64InstrInfo::hasExtendedReg(const MachineInstr &MI) {
  switch (MI.getOpcode()) {
  default:
    break;
  case AArch64::ADDSWrx:
  case AArch64::ADDSXrx:
  case AArch64::ADDSXrx64:
  case AArch64::ADDWrx:
  case AArch64::ADDXrx:
  case AArch64::ADDXrx64:
  case AArch64::SUBSWrx:
  case AArch64::SUBSXrx:
  case AArch64::SUBSXrx64:
  case AArch64::SUBWrx:
  case AArch64::SUBXrx:
  case AArch64::SUBXrx64:
    if (MI.getOperand(3).isImm()) {
      unsigned val = MI.getOperand(3).getImm();
      return (val != 0);
    }
    break;
  }

  return false;
}

// Return true if this instruction simply sets its single destination register
// to zero. This is equivalent to a register rename of the zero-register.
bool AArch64InstrInfo::isGPRZero(const MachineInstr &MI) {
  switch (MI.getOpcode()) {
  default:
    break;
  case AArch64::MOVZWi:
  case AArch64::MOVZXi: // movz Rd, #0 (LSL #0)
    if (MI.getOperand(1).isImm() && MI.getOperand(1).getImm() == 0) {
      assert(MI.getDesc().getNumOperands() == 3 &&
             MI.getOperand(2).getImm() == 0 && "invalid MOVZi operands");
      return true;
    }
    break;
  case AArch64::ANDWri: // and Rd, Rzr, #imm
    return MI.getOperand(1).getReg() == AArch64::WZR;
  case AArch64::ANDXri:
    return MI.getOperand(1).getReg() == AArch64::XZR;
  case TargetOpcode::COPY:
    return MI.getOperand(1).getReg() == AArch64::WZR;
  }
  return false;
}

// Return true if this instruction simply renames a general register without
// modifying bits.
bool AArch64InstrInfo::isGPRCopy(const MachineInstr &MI) {
  switch (MI.getOpcode()) {
  default:
    break;
  case TargetOpcode::COPY: {
    // GPR32 copies will by lowered to ORRXrs
    unsigned DstReg = MI.getOperand(0).getReg();
    return (AArch64::GPR32RegClass.contains(DstReg) ||
            AArch64::GPR64RegClass.contains(DstReg));
  }
  case AArch64::ORRXrs: // orr Xd, Xzr, Xm (LSL #0)
    if (MI.getOperand(1).getReg() == AArch64::XZR) {
      assert(MI.getDesc().getNumOperands() == 4 &&
             MI.getOperand(3).getImm() == 0 && "invalid ORRrs operands");
      return true;
    }
    break;
  case AArch64::ADDXri: // add Xd, Xn, #0 (LSL #0)
    if (MI.getOperand(2).getImm() == 0) {
      assert(MI.getDesc().getNumOperands() == 4 &&
             MI.getOperand(3).getImm() == 0 && "invalid ADDXri operands");
      return true;
    }
    break;
  }
  return false;
}

// Return true if this instruction simply renames a general register without
// modifying bits.
bool AArch64InstrInfo::isFPRCopy(const MachineInstr &MI) {
  switch (MI.getOpcode()) {
  default:
    break;
  case TargetOpcode::COPY: {
    // FPR64 copies will by lowered to ORR.16b
    unsigned DstReg = MI.getOperand(0).getReg();
    return (AArch64::FPR64RegClass.contains(DstReg) ||
            AArch64::FPR128RegClass.contains(DstReg));
  }
  case AArch64::ORRv16i8:
    if (MI.getOperand(1).getReg() == MI.getOperand(2).getReg()) {
      assert(MI.getDesc().getNumOperands() == 3 && MI.getOperand(0).isReg() &&
             "invalid ORRv16i8 operands");
      return true;
    }
    break;
  }
  return false;
}

unsigned AArch64InstrInfo::isLoadFromStackSlot(const MachineInstr &MI,
                                               int &FrameIndex) const {
  switch (MI.getOpcode()) {
  default:
    break;
  case AArch64::LDRWui:
  case AArch64::LDRXui:
  case AArch64::LDRBui:
  case AArch64::LDRHui:
  case AArch64::LDRSui:
  case AArch64::LDRDui:
  case AArch64::LDRQui:
    if (MI.getOperand(0).getSubReg() == 0 && MI.getOperand(1).isFI() &&
        MI.getOperand(2).isImm() && MI.getOperand(2).getImm() == 0) {
      FrameIndex = MI.getOperand(1).getIndex();
      return MI.getOperand(0).getReg();
    }
    break;
  }

  return 0;
}

unsigned AArch64InstrInfo::isStoreToStackSlot(const MachineInstr &MI,
                                              int &FrameIndex) const {
  switch (MI.getOpcode()) {
  default:
    break;
  case AArch64::STRWui:
  case AArch64::STRXui:
  case AArch64::STRBui:
  case AArch64::STRHui:
  case AArch64::STRSui:
  case AArch64::STRDui:
  case AArch64::STRQui:
    if (MI.getOperand(0).getSubReg() == 0 && MI.getOperand(1).isFI() &&
        MI.getOperand(2).isImm() && MI.getOperand(2).getImm() == 0) {
      FrameIndex = MI.getOperand(1).getIndex();
      return MI.getOperand(0).getReg();
    }
    break;
  }
  return 0;
}

/// Return true if this is load/store scales or extends its register offset.
/// This refers to scaling a dynamic index as opposed to scaled immediates.
/// MI should be a memory op that allows scaled addressing.
bool AArch64InstrInfo::isScaledAddr(const MachineInstr &MI) {
  switch (MI.getOpcode()) {
  default:
    break;
  case AArch64::LDRBBroW:
  case AArch64::LDRBroW:
  case AArch64::LDRDroW:
  case AArch64::LDRHHroW:
  case AArch64::LDRHroW:
  case AArch64::LDRQroW:
  case AArch64::LDRSBWroW:
  case AArch64::LDRSBXroW:
  case AArch64::LDRSHWroW:
  case AArch64::LDRSHXroW:
  case AArch64::LDRSWroW:
  case AArch64::LDRSroW:
  case AArch64::LDRWroW:
  case AArch64::LDRXroW:
  case AArch64::STRBBroW:
  case AArch64::STRBroW:
  case AArch64::STRDroW:
  case AArch64::STRHHroW:
  case AArch64::STRHroW:
  case AArch64::STRQroW:
  case AArch64::STRSroW:
  case AArch64::STRWroW:
  case AArch64::STRXroW:
  case AArch64::LDRBBroX:
  case AArch64::LDRBroX:
  case AArch64::LDRDroX:
  case AArch64::LDRHHroX:
  case AArch64::LDRHroX:
  case AArch64::LDRQroX:
  case AArch64::LDRSBWroX:
  case AArch64::LDRSBXroX:
  case AArch64::LDRSHWroX:
  case AArch64::LDRSHXroX:
  case AArch64::LDRSWroX:
  case AArch64::LDRSroX:
  case AArch64::LDRWroX:
  case AArch64::LDRXroX:
  case AArch64::STRBBroX:
  case AArch64::STRBroX:
  case AArch64::STRDroX:
  case AArch64::STRHHroX:
  case AArch64::STRHroX:
  case AArch64::STRQroX:
  case AArch64::STRSroX:
  case AArch64::STRWroX:
  case AArch64::STRXroX:

    unsigned Val = MI.getOperand(3).getImm();
    AArch64_AM::ShiftExtendType ExtType = AArch64_AM::getMemExtendType(Val);
    return (ExtType != AArch64_AM::UXTX) || AArch64_AM::getMemDoShift(Val);
  }
  return false;
}

/// Check all MachineMemOperands for a hint to suppress pairing.
bool AArch64InstrInfo::isLdStPairSuppressed(const MachineInstr &MI) {
  return llvm::any_of(MI.memoperands(), [](MachineMemOperand *MMO) {
    return MMO->getFlags() & MOSuppressPair;
  });
}

/// Set a flag on the first MachineMemOperand to suppress pairing.
void AArch64InstrInfo::suppressLdStPair(MachineInstr &MI) {
  if (MI.memoperands_empty())
    return;
  (*MI.memoperands_begin())->setFlags(MOSuppressPair);
}

/// Check all MachineMemOperands for a hint that the load/store is strided.
bool AArch64InstrInfo::isStridedAccess(const MachineInstr &MI) {
  return llvm::any_of(MI.memoperands(), [](MachineMemOperand *MMO) {
    return MMO->getFlags() & MOStridedAccess;
  });
}

bool AArch64InstrInfo::isUnscaledLdSt(unsigned Opc) {
  switch (Opc) {
  default:
    return false;
  case AArch64::STURSi:
  case AArch64::STURDi:
  case AArch64::STURQi:
  case AArch64::STURBBi:
  case AArch64::STURHHi:
  case AArch64::STURWi:
  case AArch64::STURXi:
  case AArch64::LDURSi:
  case AArch64::LDURDi:
  case AArch64::LDURQi:
  case AArch64::LDURWi:
  case AArch64::LDURXi:
  case AArch64::LDURSWi:
  case AArch64::LDURHHi:
  case AArch64::LDURBBi:
  case AArch64::LDURSBWi:
  case AArch64::LDURSHWi:
    return true;
  }
}

bool AArch64InstrInfo::isPairableLdStInst(const MachineInstr &MI) {
  switch (MI.getOpcode()) {
  default:
    return false;
  // Scaled instructions.
  case AArch64::STRSui:
  case AArch64::STRDui:
  case AArch64::STRQui:
  case AArch64::STRXui:
  case AArch64::STRWui:
  case AArch64::LDRSui:
  case AArch64::LDRDui:
  case AArch64::LDRQui:
  case AArch64::LDRXui:
  case AArch64::LDRWui:
  case AArch64::LDRSWui:
  // Unscaled instructions.
  case AArch64::STURSi:
  case AArch64::STURDi:
  case AArch64::STURQi:
  case AArch64::STURWi:
  case AArch64::STURXi:
  case AArch64::LDURSi:
  case AArch64::LDURDi:
  case AArch64::LDURQi:
  case AArch64::LDURWi:
  case AArch64::LDURXi:
  case AArch64::LDURSWi:
    return true;
  }
}

unsigned AArch64InstrInfo::convertToFlagSettingOpc(unsigned Opc,
                                                   bool &Is64Bit) {
  switch (Opc) {
  default:
    llvm_unreachable("Opcode has no flag setting equivalent!");
  // 32-bit cases:
  case AArch64::ADDWri:
    Is64Bit = false;
    return AArch64::ADDSWri;
  case AArch64::ADDWrr:
    Is64Bit = false;
    return AArch64::ADDSWrr;
  case AArch64::ADDWrs:
    Is64Bit = false;
    return AArch64::ADDSWrs;
  case AArch64::ADDWrx:
    Is64Bit = false;
    return AArch64::ADDSWrx;
  case AArch64::ANDWri:
    Is64Bit = false;
    return AArch64::ANDSWri;
  case AArch64::ANDWrr:
    Is64Bit = false;
    return AArch64::ANDSWrr;
  case AArch64::ANDWrs:
    Is64Bit = false;
    return AArch64::ANDSWrs;
  case AArch64::BICWrr:
    Is64Bit = false;
    return AArch64::BICSWrr;
  case AArch64::BICWrs:
    Is64Bit = false;
    return AArch64::BICSWrs;
  case AArch64::SUBWri:
    Is64Bit = false;
    return AArch64::SUBSWri;
  case AArch64::SUBWrr:
    Is64Bit = false;
    return AArch64::SUBSWrr;
  case AArch64::SUBWrs:
    Is64Bit = false;
    return AArch64::SUBSWrs;
  case AArch64::SUBWrx:
    Is64Bit = false;
    return AArch64::SUBSWrx;
  // 64-bit cases:
  case AArch64::ADDXri:
    Is64Bit = true;
    return AArch64::ADDSXri;
  case AArch64::ADDXrr:
    Is64Bit = true;
    return AArch64::ADDSXrr;
  case AArch64::ADDXrs:
    Is64Bit = true;
    return AArch64::ADDSXrs;
  case AArch64::ADDXrx:
    Is64Bit = true;
    return AArch64::ADDSXrx;
  case AArch64::ANDXri:
    Is64Bit = true;
    return AArch64::ANDSXri;
  case AArch64::ANDXrr:
    Is64Bit = true;
    return AArch64::ANDSXrr;
  case AArch64::ANDXrs:
    Is64Bit = true;
    return AArch64::ANDSXrs;
  case AArch64::BICXrr:
    Is64Bit = true;
    return AArch64::BICSXrr;
  case AArch64::BICXrs:
    Is64Bit = true;
    return AArch64::BICSXrs;
  case AArch64::SUBXri:
    Is64Bit = true;
    return AArch64::SUBSXri;
  case AArch64::SUBXrr:
    Is64Bit = true;
    return AArch64::SUBSXrr;
  case AArch64::SUBXrs:
    Is64Bit = true;
    return AArch64::SUBSXrs;
  case AArch64::SUBXrx:
    Is64Bit = true;
    return AArch64::SUBSXrx;
  }
}

// Is this a candidate for ld/st merging or pairing?  For example, we don't
// touch volatiles or load/stores that have a hint to avoid pair formation.
bool AArch64InstrInfo::isCandidateToMergeOrPair(MachineInstr &MI) const {
  // If this is a volatile load/store, don't mess with it.
  if (MI.hasOrderedMemoryRef())
    return false;

  // Make sure this is a reg+imm (as opposed to an address reloc).
  assert(MI.getOperand(1).isReg() && "Expected a reg operand.");
  if (!MI.getOperand(2).isImm())
    return false;

  // Can't merge/pair if the instruction modifies the base register.
  // e.g., ldr x0, [x0]
  unsigned BaseReg = MI.getOperand(1).getReg();
  const TargetRegisterInfo *TRI = &getRegisterInfo();
  if (MI.modifiesRegister(BaseReg, TRI))
    return false;

  // Check if this load/store has a hint to avoid pair formation.
  // MachineMemOperands hints are set by the AArch64StorePairSuppress pass.
  if (isLdStPairSuppressed(MI))
    return false;

  // On some CPUs quad load/store pairs are slower than two single load/stores.
  if (Subtarget.isPaired128Slow()) {
    switch (MI.getOpcode()) {
    default:
      break;
    case AArch64::LDURQi:
    case AArch64::STURQi:
    case AArch64::LDRQui:
    case AArch64::STRQui:
      return false;
    }
  }

  return true;
}

bool AArch64InstrInfo::getMemOpBaseRegImmOfs(
    MachineInstr &LdSt, unsigned &BaseReg, int64_t &Offset,
    const TargetRegisterInfo *TRI) const {
  unsigned Width;
  return getMemOpBaseRegImmOfsWidth(LdSt, BaseReg, Offset, Width, TRI);
}

bool AArch64InstrInfo::getMemOpBaseRegImmOfsWidth(
    MachineInstr &LdSt, unsigned &BaseReg, int64_t &Offset, unsigned &Width,
    const TargetRegisterInfo *TRI) const {
  assert(LdSt.mayLoadOrStore() && "Expected a memory operation.");
  // Handle only loads/stores with base register followed by immediate offset.
  if (LdSt.getNumExplicitOperands() == 3) {
    // Non-paired instruction (e.g., ldr x1, [x0, #8]).
    if (!LdSt.getOperand(1).isReg() || !LdSt.getOperand(2).isImm())
      return false;
  } else if (LdSt.getNumExplicitOperands() == 4) {
    // Paired instruction (e.g., ldp x1, x2, [x0, #8]).
    if (!LdSt.getOperand(1).isReg() || !LdSt.getOperand(2).isReg() ||
        !LdSt.getOperand(3).isImm())
      return false;
  } else
    return false;

  // Get the scaling factor for the instruction and set the width for the
  // instruction.
  unsigned Scale = 0;
  int64_t Dummy1, Dummy2;

  // If this returns false, then it's an instruction we don't want to handle.
  if (!getMemOpInfo(LdSt.getOpcode(), Scale, Width, Dummy1, Dummy2))
    return false;

  // Compute the offset. Offset is calculated as the immediate operand
  // multiplied by the scaling factor. Unscaled instructions have scaling factor
  // set to 1.
  if (LdSt.getNumExplicitOperands() == 3) {
    BaseReg = LdSt.getOperand(1).getReg();
    Offset = LdSt.getOperand(2).getImm() * Scale;
  } else {
    assert(LdSt.getNumExplicitOperands() == 4 && "invalid number of operands");
    BaseReg = LdSt.getOperand(2).getReg();
    Offset = LdSt.getOperand(3).getImm() * Scale;
  }
  return true;
}

MachineOperand &
AArch64InstrInfo::getMemOpBaseRegImmOfsOffsetOperand(MachineInstr &LdSt) const {
  assert(LdSt.mayLoadOrStore() && "Expected a memory operation.");
  MachineOperand &OfsOp = LdSt.getOperand(LdSt.getNumExplicitOperands() - 1);
  assert(OfsOp.isImm() && "Offset operand wasn't immediate.");
  return OfsOp;
}

bool AArch64InstrInfo::getMemOpInfo(unsigned Opcode, unsigned &Scale,
                                    unsigned &Width, int64_t &MinOffset,
                                    int64_t &MaxOffset) const {
  switch (Opcode) {
  // Not a memory operation or something we want to handle.
  default:
    Scale = Width = 0;
    MinOffset = MaxOffset = 0;
    return false;
  case AArch64::STRWpost:
  case AArch64::LDRWpost:
    Width = 32;
    Scale = 4;
    MinOffset = -256;
    MaxOffset = 255;
    break;
  case AArch64::LDURQi:
  case AArch64::STURQi:
    Width = 16;
    Scale = 1;
    MinOffset = -256;
    MaxOffset = 255;
    break;
  case AArch64::LDURXi:
  case AArch64::LDURDi:
  case AArch64::STURXi:
  case AArch64::STURDi:
    Width = 8;
    Scale = 1;
    MinOffset = -256;
    MaxOffset = 255;
    break;
  case AArch64::LDURWi:
  case AArch64::LDURSi:
  case AArch64::LDURSWi:
  case AArch64::STURWi:
  case AArch64::STURSi:
    Width = 4;
    Scale = 1;
    MinOffset = -256;
    MaxOffset = 255;
    break;
  case AArch64::LDURHi:
  case AArch64::LDURHHi:
  case AArch64::LDURSHXi:
  case AArch64::LDURSHWi:
  case AArch64::STURHi:
  case AArch64::STURHHi:
    Width = 2;
    Scale = 1;
    MinOffset = -256;
    MaxOffset = 255;
    break;
  case AArch64::LDURBi:
  case AArch64::LDURBBi:
  case AArch64::LDURSBXi:
  case AArch64::LDURSBWi:
  case AArch64::STURBi:
  case AArch64::STURBBi:
    Width = 1;
    Scale = 1;
    MinOffset = -256;
    MaxOffset = 255;
    break;
  case AArch64::LDPQi:
  case AArch64::LDNPQi:
  case AArch64::STPQi:
  case AArch64::STNPQi:
    Scale = 16;
    Width = 32;
    MinOffset = -64;
    MaxOffset = 63;
    break;
  case AArch64::LDRQui:
  case AArch64::STRQui:
    Scale = Width = 16;
    MinOffset = 0;
    MaxOffset = 4095;
    break;
  case AArch64::LDPXi:
  case AArch64::LDPDi:
  case AArch64::LDNPXi:
  case AArch64::LDNPDi:
  case AArch64::STPXi:
  case AArch64::STPDi:
  case AArch64::STNPXi:
  case AArch64::STNPDi:
    Scale = 8;
    Width = 16;
    MinOffset = -64;
    MaxOffset = 63;
    break;
  case AArch64::LDRXui:
  case AArch64::LDRDui:
  case AArch64::STRXui:
  case AArch64::STRDui:
    Scale = Width = 8;
    MinOffset = 0;
    MaxOffset = 4095;
    break;
  case AArch64::LDPWi:
  case AArch64::LDPSi:
  case AArch64::LDNPWi:
  case AArch64::LDNPSi:
  case AArch64::STPWi:
  case AArch64::STPSi:
  case AArch64::STNPWi:
  case AArch64::STNPSi:
    Scale = 4;
    Width = 8;
    MinOffset = -64;
    MaxOffset = 63;
    break;
  case AArch64::LDRWui:
  case AArch64::LDRSui:
  case AArch64::LDRSWui:
  case AArch64::STRWui:
  case AArch64::STRSui:
    Scale = Width = 4;
    MinOffset = 0;
    MaxOffset = 4095;
    break;
  case AArch64::LDRHui:
  case AArch64::LDRHHui:
  case AArch64::STRHui:
  case AArch64::STRHHui:
    Scale = Width = 2;
    MinOffset = 0;
    MaxOffset = 4095;
    break;
  case AArch64::LDRBui:
  case AArch64::LDRBBui:
  case AArch64::STRBui:
  case AArch64::STRBBui:
    Scale = Width = 1;
    MinOffset = 0;
    MaxOffset = 4095;
    break;
  }

  return true;
}

// Scale the unscaled offsets.  Returns false if the unscaled offset can't be
// scaled.
static bool scaleOffset(unsigned Opc, int64_t &Offset) {
  unsigned OffsetStride = 1;
  switch (Opc) {
  default:
    return false;
  case AArch64::LDURQi:
  case AArch64::STURQi:
    OffsetStride = 16;
    break;
  case AArch64::LDURXi:
  case AArch64::LDURDi:
  case AArch64::STURXi:
  case AArch64::STURDi:
    OffsetStride = 8;
    break;
  case AArch64::LDURWi:
  case AArch64::LDURSi:
  case AArch64::LDURSWi:
  case AArch64::STURWi:
  case AArch64::STURSi:
    OffsetStride = 4;
    break;
  }
  // If the byte-offset isn't a multiple of the stride, we can't scale this
  // offset.
  if (Offset % OffsetStride != 0)
    return false;

  // Convert the byte-offset used by unscaled into an "element" offset used
  // by the scaled pair load/store instructions.
  Offset /= OffsetStride;
  return true;
}

static bool canPairLdStOpc(unsigned FirstOpc, unsigned SecondOpc) {
  if (FirstOpc == SecondOpc)
    return true;
  // We can also pair sign-ext and zero-ext instructions.
  switch (FirstOpc) {
  default:
    return false;
  case AArch64::LDRWui:
  case AArch64::LDURWi:
    return SecondOpc == AArch64::LDRSWui || SecondOpc == AArch64::LDURSWi;
  case AArch64::LDRSWui:
  case AArch64::LDURSWi:
    return SecondOpc == AArch64::LDRWui || SecondOpc == AArch64::LDURWi;
  }
  // These instructions can't be paired based on their opcodes.
  return false;
}

/// Detect opportunities for ldp/stp formation.
///
/// Only called for LdSt for which getMemOpBaseRegImmOfs returns true.
bool AArch64InstrInfo::shouldClusterMemOps(MachineInstr &FirstLdSt,
                                           unsigned BaseReg1,
                                           MachineInstr &SecondLdSt,
                                           unsigned BaseReg2,
                                           unsigned NumLoads) const {
  if (BaseReg1 != BaseReg2)
    return false;

  // Only cluster up to a single pair.
  if (NumLoads > 1)
    return false;

  if (!isPairableLdStInst(FirstLdSt) || !isPairableLdStInst(SecondLdSt))
    return false;

  // Can we pair these instructions based on their opcodes?
  unsigned FirstOpc = FirstLdSt.getOpcode();
  unsigned SecondOpc = SecondLdSt.getOpcode();
  if (!canPairLdStOpc(FirstOpc, SecondOpc))
    return false;

  // Can't merge volatiles or load/stores that have a hint to avoid pair
  // formation, for example.
  if (!isCandidateToMergeOrPair(FirstLdSt) ||
      !isCandidateToMergeOrPair(SecondLdSt))
    return false;

  // isCandidateToMergeOrPair guarantees that operand 2 is an immediate.
  int64_t Offset1 = FirstLdSt.getOperand(2).getImm();
  if (isUnscaledLdSt(FirstOpc) && !scaleOffset(FirstOpc, Offset1))
    return false;

  int64_t Offset2 = SecondLdSt.getOperand(2).getImm();
  if (isUnscaledLdSt(SecondOpc) && !scaleOffset(SecondOpc, Offset2))
    return false;

  // Pairwise instructions have a 7-bit signed offset field.
  if (Offset1 > 63 || Offset1 < -64)
    return false;

  // The caller should already have ordered First/SecondLdSt by offset.
  assert(Offset1 <= Offset2 && "Caller should have ordered offsets.");
  return Offset1 + 1 == Offset2;
}

static const MachineInstrBuilder &AddSubReg(const MachineInstrBuilder &MIB,
                                            unsigned Reg, unsigned SubIdx,
                                            unsigned State,
                                            const TargetRegisterInfo *TRI) {
  if (!SubIdx)
    return MIB.addReg(Reg, State);

  if (TargetRegisterInfo::isPhysicalRegister(Reg))
    return MIB.addReg(TRI->getSubReg(Reg, SubIdx), State);
  return MIB.addReg(Reg, State, SubIdx);
}

static bool forwardCopyWillClobberTuple(unsigned DestReg, unsigned SrcReg,
                                        unsigned NumRegs) {
  // We really want the positive remainder mod 32 here, that happens to be
  // easily obtainable with a mask.
  return ((DestReg - SrcReg) & 0x1f) < NumRegs;
}

void AArch64InstrInfo::copyPhysRegTuple(MachineBasicBlock &MBB,
                                        MachineBasicBlock::iterator I,
                                        const DebugLoc &DL, unsigned DestReg,
                                        unsigned SrcReg, bool KillSrc,
                                        unsigned Opcode,
                                        ArrayRef<unsigned> Indices) const {
  assert(Subtarget.hasNEON() && "Unexpected register copy without NEON");
  const TargetRegisterInfo *TRI = &getRegisterInfo();
  uint16_t DestEncoding = TRI->getEncodingValue(DestReg);
  uint16_t SrcEncoding = TRI->getEncodingValue(SrcReg);
  unsigned NumRegs = Indices.size();

  int SubReg = 0, End = NumRegs, Incr = 1;
  if (forwardCopyWillClobberTuple(DestEncoding, SrcEncoding, NumRegs)) {
    SubReg = NumRegs - 1;
    End = -1;
    Incr = -1;
  }

  for (; SubReg != End; SubReg += Incr) {
    const MachineInstrBuilder MIB = BuildMI(MBB, I, DL, get(Opcode));
    AddSubReg(MIB, DestReg, Indices[SubReg], RegState::Define, TRI);
    AddSubReg(MIB, SrcReg, Indices[SubReg], 0, TRI);
    AddSubReg(MIB, SrcReg, Indices[SubReg], getKillRegState(KillSrc), TRI);
  }
}

void AArch64InstrInfo::copyPhysReg(MachineBasicBlock &MBB,
                                   MachineBasicBlock::iterator I,
                                   const DebugLoc &DL, unsigned DestReg,
                                   unsigned SrcReg, bool KillSrc) const {
  if (AArch64::GPR32spRegClass.contains(DestReg) &&
      (AArch64::GPR32spRegClass.contains(SrcReg) || SrcReg == AArch64::WZR)) {
    const TargetRegisterInfo *TRI = &getRegisterInfo();

    if (DestReg == AArch64::WSP || SrcReg == AArch64::WSP) {
      // If either operand is WSP, expand to ADD #0.
      if (Subtarget.hasZeroCycleRegMove()) {
        // Cyclone recognizes "ADD Xd, Xn, #0" as a zero-cycle register move.
        unsigned DestRegX = TRI->getMatchingSuperReg(DestReg, AArch64::sub_32,
                                                     &AArch64::GPR64spRegClass);
        unsigned SrcRegX = TRI->getMatchingSuperReg(SrcReg, AArch64::sub_32,
                                                    &AArch64::GPR64spRegClass);
        // This instruction is reading and writing X registers.  This may upset
        // the register scavenger and machine verifier, so we need to indicate
        // that we are reading an undefined value from SrcRegX, but a proper
        // value from SrcReg.
        BuildMI(MBB, I, DL, get(AArch64::ADDXri), DestRegX)
            .addReg(SrcRegX, RegState::Undef)
            .addImm(0)
            .addImm(AArch64_AM::getShifterImm(AArch64_AM::LSL, 0))
            .addReg(SrcReg, RegState::Implicit | getKillRegState(KillSrc));
      } else {
        BuildMI(MBB, I, DL, get(AArch64::ADDWri), DestReg)
            .addReg(SrcReg, getKillRegState(KillSrc))
            .addImm(0)
            .addImm(AArch64_AM::getShifterImm(AArch64_AM::LSL, 0));
      }
    } else if (SrcReg == AArch64::WZR && Subtarget.hasZeroCycleZeroing()) {
      BuildMI(MBB, I, DL, get(AArch64::MOVZWi), DestReg)
          .addImm(0)
          .addImm(AArch64_AM::getShifterImm(AArch64_AM::LSL, 0));
    } else {
      if (Subtarget.hasZeroCycleRegMove()) {
        // Cyclone recognizes "ORR Xd, XZR, Xm" as a zero-cycle register move.
        unsigned DestRegX = TRI->getMatchingSuperReg(DestReg, AArch64::sub_32,
                                                     &AArch64::GPR64spRegClass);
        unsigned SrcRegX = TRI->getMatchingSuperReg(SrcReg, AArch64::sub_32,
                                                    &AArch64::GPR64spRegClass);
        // This instruction is reading and writing X registers.  This may upset
        // the register scavenger and machine verifier, so we need to indicate
        // that we are reading an undefined value from SrcRegX, but a proper
        // value from SrcReg.
        BuildMI(MBB, I, DL, get(AArch64::ORRXrr), DestRegX)
            .addReg(AArch64::XZR)
            .addReg(SrcRegX, RegState::Undef)
            .addReg(SrcReg, RegState::Implicit | getKillRegState(KillSrc));
      } else {
        // Otherwise, expand to ORR WZR.
        BuildMI(MBB, I, DL, get(AArch64::ORRWrr), DestReg)
            .addReg(AArch64::WZR)
            .addReg(SrcReg, getKillRegState(KillSrc));
      }
    }
    return;
  }

  if (AArch64::GPR64spRegClass.contains(DestReg) &&
      (AArch64::GPR64spRegClass.contains(SrcReg) || SrcReg == AArch64::XZR)) {
    if (DestReg == AArch64::SP || SrcReg == AArch64::SP) {
      // If either operand is SP, expand to ADD #0.
      BuildMI(MBB, I, DL, get(AArch64::ADDXri), DestReg)
          .addReg(SrcReg, getKillRegState(KillSrc))
          .addImm(0)
          .addImm(AArch64_AM::getShifterImm(AArch64_AM::LSL, 0));
    } else if (SrcReg == AArch64::XZR && Subtarget.hasZeroCycleZeroing()) {
      BuildMI(MBB, I, DL, get(AArch64::MOVZXi), DestReg)
          .addImm(0)
          .addImm(AArch64_AM::getShifterImm(AArch64_AM::LSL, 0));
    } else {
      // Otherwise, expand to ORR XZR.
      BuildMI(MBB, I, DL, get(AArch64::ORRXrr), DestReg)
          .addReg(AArch64::XZR)
          .addReg(SrcReg, getKillRegState(KillSrc));
    }
    return;
  }

  // Copy a DDDD register quad by copying the individual sub-registers.
  if (AArch64::DDDDRegClass.contains(DestReg) &&
      AArch64::DDDDRegClass.contains(SrcReg)) {
    static const unsigned Indices[] = {AArch64::dsub0, AArch64::dsub1,
                                       AArch64::dsub2, AArch64::dsub3};
    copyPhysRegTuple(MBB, I, DL, DestReg, SrcReg, KillSrc, AArch64::ORRv8i8,
                     Indices);
    return;
  }

  // Copy a DDD register triple by copying the individual sub-registers.
  if (AArch64::DDDRegClass.contains(DestReg) &&
      AArch64::DDDRegClass.contains(SrcReg)) {
    static const unsigned Indices[] = {AArch64::dsub0, AArch64::dsub1,
                                       AArch64::dsub2};
    copyPhysRegTuple(MBB, I, DL, DestReg, SrcReg, KillSrc, AArch64::ORRv8i8,
                     Indices);
    return;
  }

  // Copy a DD register pair by copying the individual sub-registers.
  if (AArch64::DDRegClass.contains(DestReg) &&
      AArch64::DDRegClass.contains(SrcReg)) {
    static const unsigned Indices[] = {AArch64::dsub0, AArch64::dsub1};
    copyPhysRegTuple(MBB, I, DL, DestReg, SrcReg, KillSrc, AArch64::ORRv8i8,
                     Indices);
    return;
  }

  // Copy a QQQQ register quad by copying the individual sub-registers.
  if (AArch64::QQQQRegClass.contains(DestReg) &&
      AArch64::QQQQRegClass.contains(SrcReg)) {
    static const unsigned Indices[] = {AArch64::qsub0, AArch64::qsub1,
                                       AArch64::qsub2, AArch64::qsub3};
    copyPhysRegTuple(MBB, I, DL, DestReg, SrcReg, KillSrc, AArch64::ORRv16i8,
                     Indices);
    return;
  }

  // Copy a QQQ register triple by copying the individual sub-registers.
  if (AArch64::QQQRegClass.contains(DestReg) &&
      AArch64::QQQRegClass.contains(SrcReg)) {
    static const unsigned Indices[] = {AArch64::qsub0, AArch64::qsub1,
                                       AArch64::qsub2};
    copyPhysRegTuple(MBB, I, DL, DestReg, SrcReg, KillSrc, AArch64::ORRv16i8,
                     Indices);
    return;
  }

  // Copy a QQ register pair by copying the individual sub-registers.
  if (AArch64::QQRegClass.contains(DestReg) &&
      AArch64::QQRegClass.contains(SrcReg)) {
    static const unsigned Indices[] = {AArch64::qsub0, AArch64::qsub1};
    copyPhysRegTuple(MBB, I, DL, DestReg, SrcReg, KillSrc, AArch64::ORRv16i8,
                     Indices);
    return;
  }

  if (AArch64::FPR128RegClass.contains(DestReg) &&
      AArch64::FPR128RegClass.contains(SrcReg)) {
    if (Subtarget.hasNEON()) {
      BuildMI(MBB, I, DL, get(AArch64::ORRv16i8), DestReg)
          .addReg(SrcReg)
          .addReg(SrcReg, getKillRegState(KillSrc));
    } else {
      BuildMI(MBB, I, DL, get(AArch64::STRQpre))
          .addReg(AArch64::SP, RegState::Define)
          .addReg(SrcReg, getKillRegState(KillSrc))
          .addReg(AArch64::SP)
          .addImm(-16);
      BuildMI(MBB, I, DL, get(AArch64::LDRQpre))
          .addReg(AArch64::SP, RegState::Define)
          .addReg(DestReg, RegState::Define)
          .addReg(AArch64::SP)
          .addImm(16);
    }
    return;
  }

  if (AArch64::FPR64RegClass.contains(DestReg) &&
      AArch64::FPR64RegClass.contains(SrcReg)) {
    if (Subtarget.hasNEON()) {
      DestReg = RI.getMatchingSuperReg(DestReg, AArch64::dsub,
                                       &AArch64::FPR128RegClass);
      SrcReg = RI.getMatchingSuperReg(SrcReg, AArch64::dsub,
                                      &AArch64::FPR128RegClass);
      BuildMI(MBB, I, DL, get(AArch64::ORRv16i8), DestReg)
          .addReg(SrcReg)
          .addReg(SrcReg, getKillRegState(KillSrc));
    } else {
      BuildMI(MBB, I, DL, get(AArch64::FMOVDr), DestReg)
          .addReg(SrcReg, getKillRegState(KillSrc));
    }
    return;
  }

  if (AArch64::FPR32RegClass.contains(DestReg) &&
      AArch64::FPR32RegClass.contains(SrcReg)) {
    if (Subtarget.hasNEON()) {
      DestReg = RI.getMatchingSuperReg(DestReg, AArch64::ssub,
                                       &AArch64::FPR128RegClass);
      SrcReg = RI.getMatchingSuperReg(SrcReg, AArch64::ssub,
                                      &AArch64::FPR128RegClass);
      BuildMI(MBB, I, DL, get(AArch64::ORRv16i8), DestReg)
          .addReg(SrcReg)
          .addReg(SrcReg, getKillRegState(KillSrc));
    } else {
      BuildMI(MBB, I, DL, get(AArch64::FMOVSr), DestReg)
          .addReg(SrcReg, getKillRegState(KillSrc));
    }
    return;
  }

  if (AArch64::FPR16RegClass.contains(DestReg) &&
      AArch64::FPR16RegClass.contains(SrcReg)) {
    if (Subtarget.hasNEON()) {
      DestReg = RI.getMatchingSuperReg(DestReg, AArch64::hsub,
                                       &AArch64::FPR128RegClass);
      SrcReg = RI.getMatchingSuperReg(SrcReg, AArch64::hsub,
                                      &AArch64::FPR128RegClass);
      BuildMI(MBB, I, DL, get(AArch64::ORRv16i8), DestReg)
          .addReg(SrcReg)
          .addReg(SrcReg, getKillRegState(KillSrc));
    } else {
      DestReg = RI.getMatchingSuperReg(DestReg, AArch64::hsub,
                                       &AArch64::FPR32RegClass);
      SrcReg = RI.getMatchingSuperReg(SrcReg, AArch64::hsub,
                                      &AArch64::FPR32RegClass);
      BuildMI(MBB, I, DL, get(AArch64::FMOVSr), DestReg)
          .addReg(SrcReg, getKillRegState(KillSrc));
    }
    return;
  }

  if (AArch64::FPR8RegClass.contains(DestReg) &&
      AArch64::FPR8RegClass.contains(SrcReg)) {
    if (Subtarget.hasNEON()) {
      DestReg = RI.getMatchingSuperReg(DestReg, AArch64::bsub,
                                       &AArch64::FPR128RegClass);
      SrcReg = RI.getMatchingSuperReg(SrcReg, AArch64::bsub,
                                      &AArch64::FPR128RegClass);
      BuildMI(MBB, I, DL, get(AArch64::ORRv16i8), DestReg)
          .addReg(SrcReg)
          .addReg(SrcReg, getKillRegState(KillSrc));
    } else {
      DestReg = RI.getMatchingSuperReg(DestReg, AArch64::bsub,
                                       &AArch64::FPR32RegClass);
      SrcReg = RI.getMatchingSuperReg(SrcReg, AArch64::bsub,
                                      &AArch64::FPR32RegClass);
      BuildMI(MBB, I, DL, get(AArch64::FMOVSr), DestReg)
          .addReg(SrcReg, getKillRegState(KillSrc));
    }
    return;
  }

  // Copies between GPR64 and FPR64.
  if (AArch64::FPR64RegClass.contains(DestReg) &&
      AArch64::GPR64RegClass.contains(SrcReg)) {
    BuildMI(MBB, I, DL, get(AArch64::FMOVXDr), DestReg)
        .addReg(SrcReg, getKillRegState(KillSrc));
    return;
  }
  if (AArch64::GPR64RegClass.contains(DestReg) &&
      AArch64::FPR64RegClass.contains(SrcReg)) {
    BuildMI(MBB, I, DL, get(AArch64::FMOVDXr), DestReg)
        .addReg(SrcReg, getKillRegState(KillSrc));
    return;
  }
  // Copies between GPR32 and FPR32.
  if (AArch64::FPR32RegClass.contains(DestReg) &&
      AArch64::GPR32RegClass.contains(SrcReg)) {
    BuildMI(MBB, I, DL, get(AArch64::FMOVWSr), DestReg)
        .addReg(SrcReg, getKillRegState(KillSrc));
    return;
  }
  if (AArch64::GPR32RegClass.contains(DestReg) &&
      AArch64::FPR32RegClass.contains(SrcReg)) {
    BuildMI(MBB, I, DL, get(AArch64::FMOVSWr), DestReg)
        .addReg(SrcReg, getKillRegState(KillSrc));
    return;
  }

  if (DestReg == AArch64::NZCV) {
    assert(AArch64::GPR64RegClass.contains(SrcReg) && "Invalid NZCV copy");
    BuildMI(MBB, I, DL, get(AArch64::MSR))
        .addImm(AArch64SysReg::NZCV)
        .addReg(SrcReg, getKillRegState(KillSrc))
        .addReg(AArch64::NZCV, RegState::Implicit | RegState::Define);
    return;
  }

  if (SrcReg == AArch64::NZCV) {
    assert(AArch64::GPR64RegClass.contains(DestReg) && "Invalid NZCV copy");
    BuildMI(MBB, I, DL, get(AArch64::MRS), DestReg)
        .addImm(AArch64SysReg::NZCV)
        .addReg(AArch64::NZCV, RegState::Implicit | getKillRegState(KillSrc));
    return;
  }

  llvm_unreachable("unimplemented reg-to-reg copy");
}

void AArch64InstrInfo::storeRegToStackSlot(
    MachineBasicBlock &MBB, MachineBasicBlock::iterator MBBI, unsigned SrcReg,
    bool isKill, int FI, const TargetRegisterClass *RC,
    const TargetRegisterInfo *TRI) const {
  DebugLoc DL;
  if (MBBI != MBB.end())
    DL = MBBI->getDebugLoc();
  MachineFunction &MF = *MBB.getParent();
  MachineFrameInfo &MFI = MF.getFrameInfo();
  unsigned Align = MFI.getObjectAlignment(FI);

  MachinePointerInfo PtrInfo = MachinePointerInfo::getFixedStack(MF, FI);
  MachineMemOperand *MMO = MF.getMachineMemOperand(
      PtrInfo, MachineMemOperand::MOStore, MFI.getObjectSize(FI), Align);
  unsigned Opc = 0;
  bool Offset = true;
  switch (TRI->getSpillSize(*RC)) {
  case 1:
    if (AArch64::FPR8RegClass.hasSubClassEq(RC))
      Opc = AArch64::STRBui;
    break;
  case 2:
    if (AArch64::FPR16RegClass.hasSubClassEq(RC))
      Opc = AArch64::STRHui;
    break;
  case 4:
    if (AArch64::GPR32allRegClass.hasSubClassEq(RC)) {
      Opc = AArch64::STRWui;
      if (TargetRegisterInfo::isVirtualRegister(SrcReg))
        MF.getRegInfo().constrainRegClass(SrcReg, &AArch64::GPR32RegClass);
      else
        assert(SrcReg != AArch64::WSP);
    } else if (AArch64::FPR32RegClass.hasSubClassEq(RC))
      Opc = AArch64::STRSui;
    break;
  case 8:
    if (AArch64::GPR64allRegClass.hasSubClassEq(RC)) {
      Opc = AArch64::STRXui;
      if (TargetRegisterInfo::isVirtualRegister(SrcReg))
        MF.getRegInfo().constrainRegClass(SrcReg, &AArch64::GPR64RegClass);
      else
        assert(SrcReg != AArch64::SP);
    } else if (AArch64::FPR64RegClass.hasSubClassEq(RC))
      Opc = AArch64::STRDui;
    break;
  case 16:
    if (AArch64::FPR128RegClass.hasSubClassEq(RC))
      Opc = AArch64::STRQui;
    else if (AArch64::DDRegClass.hasSubClassEq(RC)) {
      assert(Subtarget.hasNEON() && "Unexpected register store without NEON");
      Opc = AArch64::ST1Twov1d;
      Offset = false;
    } else if (AArch64::XSeqPairsClassRegClass.hasSubClassEq(RC)) {
      BuildMI(MBB, MBBI, DL, get(AArch64::STPXi))
          .addReg(TRI->getSubReg(SrcReg, AArch64::sube64),
                  getKillRegState(isKill))
          .addReg(TRI->getSubReg(SrcReg, AArch64::subo64),
                  getKillRegState(isKill))
          .addFrameIndex(FI)
          .addImm(0)
          .addMemOperand(MMO);
      return;
    }
    break;
  case 24:
    if (AArch64::DDDRegClass.hasSubClassEq(RC)) {
      assert(Subtarget.hasNEON() && "Unexpected register store without NEON");
      Opc = AArch64::ST1Threev1d;
      Offset = false;
    }
    break;
  case 32:
    if (AArch64::DDDDRegClass.hasSubClassEq(RC)) {
      assert(Subtarget.hasNEON() && "Unexpected register store without NEON");
      Opc = AArch64::ST1Fourv1d;
      Offset = false;
    } else if (AArch64::QQRegClass.hasSubClassEq(RC)) {
      assert(Subtarget.hasNEON() && "Unexpected register store without NEON");
      Opc = AArch64::ST1Twov2d;
      Offset = false;
    }
    break;
  case 48:
    if (AArch64::QQQRegClass.hasSubClassEq(RC)) {
      assert(Subtarget.hasNEON() && "Unexpected register store without NEON");
      Opc = AArch64::ST1Threev2d;
      Offset = false;
    }
    break;
  case 64:
    if (AArch64::QQQQRegClass.hasSubClassEq(RC)) {
      assert(Subtarget.hasNEON() && "Unexpected register store without NEON");
      Opc = AArch64::ST1Fourv2d;
      Offset = false;
    }
    break;
  }
  assert(Opc && "Unknown register class");

  const MachineInstrBuilder MI = BuildMI(MBB, MBBI, DL, get(Opc))
                                     .addReg(SrcReg, getKillRegState(isKill))
                                     .addFrameIndex(FI);

  if (Offset)
    MI.addImm(0);
  MI.addMemOperand(MMO);
}

void AArch64InstrInfo::loadRegFromStackSlot(
    MachineBasicBlock &MBB, MachineBasicBlock::iterator MBBI, unsigned DestReg,
    int FI, const TargetRegisterClass *RC,
    const TargetRegisterInfo *TRI) const {
  DebugLoc DL;
  if (MBBI != MBB.end())
    DL = MBBI->getDebugLoc();
  MachineFunction &MF = *MBB.getParent();
  MachineFrameInfo &MFI = MF.getFrameInfo();
  unsigned Align = MFI.getObjectAlignment(FI);
  MachinePointerInfo PtrInfo = MachinePointerInfo::getFixedStack(MF, FI);
  MachineMemOperand *MMO = MF.getMachineMemOperand(
      PtrInfo, MachineMemOperand::MOLoad, MFI.getObjectSize(FI), Align);

  unsigned Opc = 0;
  bool Offset = true;
  switch (TRI->getSpillSize(*RC)) {
  case 1:
    if (AArch64::FPR8RegClass.hasSubClassEq(RC))
      Opc = AArch64::LDRBui;
    break;
  case 2:
    if (AArch64::FPR16RegClass.hasSubClassEq(RC))
      Opc = AArch64::LDRHui;
    break;
  case 4:
    if (AArch64::GPR32allRegClass.hasSubClassEq(RC)) {
      Opc = AArch64::LDRWui;
      if (TargetRegisterInfo::isVirtualRegister(DestReg))
        MF.getRegInfo().constrainRegClass(DestReg, &AArch64::GPR32RegClass);
      else
        assert(DestReg != AArch64::WSP);
    } else if (AArch64::FPR32RegClass.hasSubClassEq(RC))
      Opc = AArch64::LDRSui;
    break;
  case 8:
    if (AArch64::GPR64allRegClass.hasSubClassEq(RC)) {
      Opc = AArch64::LDRXui;
      if (TargetRegisterInfo::isVirtualRegister(DestReg))
        MF.getRegInfo().constrainRegClass(DestReg, &AArch64::GPR64RegClass);
      else
        assert(DestReg != AArch64::SP);
    } else if (AArch64::FPR64RegClass.hasSubClassEq(RC))
      Opc = AArch64::LDRDui;
    break;
  case 16:
    if (AArch64::FPR128RegClass.hasSubClassEq(RC))
      Opc = AArch64::LDRQui;
    else if (AArch64::DDRegClass.hasSubClassEq(RC)) {
      assert(Subtarget.hasNEON() && "Unexpected register load without NEON");
      Opc = AArch64::LD1Twov1d;
      Offset = false;
    } else if (AArch64::XSeqPairsClassRegClass.hasSubClassEq(RC)) {
      BuildMI(MBB, MBBI, DL, get(AArch64::LDPXi))
          .addReg(TRI->getSubReg(DestReg, AArch64::sube64),
                  getDefRegState(true))
          .addReg(TRI->getSubReg(DestReg, AArch64::subo64),
                  getDefRegState(true))
          .addFrameIndex(FI)
          .addImm(0)
          .addMemOperand(MMO);
      return;
    }
    break;
  case 24:
    if (AArch64::DDDRegClass.hasSubClassEq(RC)) {
      assert(Subtarget.hasNEON() && "Unexpected register load without NEON");
      Opc = AArch64::LD1Threev1d;
      Offset = false;
    }
    break;
  case 32:
    if (AArch64::DDDDRegClass.hasSubClassEq(RC)) {
      assert(Subtarget.hasNEON() && "Unexpected register load without NEON");
      Opc = AArch64::LD1Fourv1d;
      Offset = false;
    } else if (AArch64::QQRegClass.hasSubClassEq(RC)) {
      assert(Subtarget.hasNEON() && "Unexpected register load without NEON");
      Opc = AArch64::LD1Twov2d;
      Offset = false;
    }
    break;
  case 48:
    if (AArch64::QQQRegClass.hasSubClassEq(RC)) {
      assert(Subtarget.hasNEON() && "Unexpected register load without NEON");
      Opc = AArch64::LD1Threev2d;
      Offset = false;
    }
    break;
  case 64:
    if (AArch64::QQQQRegClass.hasSubClassEq(RC)) {
      assert(Subtarget.hasNEON() && "Unexpected register load without NEON");
      Opc = AArch64::LD1Fourv2d;
      Offset = false;
    }
    break;
  }
  assert(Opc && "Unknown register class");

  const MachineInstrBuilder MI = BuildMI(MBB, MBBI, DL, get(Opc))
                                     .addReg(DestReg, getDefRegState(true))
                                     .addFrameIndex(FI);
  if (Offset)
    MI.addImm(0);
  MI.addMemOperand(MMO);
}

void llvm::emitFrameOffset(MachineBasicBlock &MBB,
                           MachineBasicBlock::iterator MBBI, const DebugLoc &DL,
                           unsigned DestReg, unsigned SrcReg, int Offset,
                           const TargetInstrInfo *TII,
                           MachineInstr::MIFlag Flag, bool SetNZCV) {
  if (DestReg == SrcReg && Offset == 0)
    return;

  assert((DestReg != AArch64::SP || Offset % 16 == 0) &&
         "SP increment/decrement not 16-byte aligned");

  bool isSub = Offset < 0;
  if (isSub)
    Offset = -Offset;

  // FIXME: If the offset won't fit in 24-bits, compute the offset into a
  // scratch register.  If DestReg is a virtual register, use it as the
  // scratch register; otherwise, create a new virtual register (to be
  // replaced by the scavenger at the end of PEI).  That case can be optimized
  // slightly if DestReg is SP which is always 16-byte aligned, so the scratch
  // register can be loaded with offset%8 and the add/sub can use an extending
  // instruction with LSL#3.
  // Currently the function handles any offsets but generates a poor sequence
  // of code.
  //  assert(Offset < (1 << 24) && "unimplemented reg plus immediate");

  unsigned Opc;
  if (SetNZCV)
    Opc = isSub ? AArch64::SUBSXri : AArch64::ADDSXri;
  else
    Opc = isSub ? AArch64::SUBXri : AArch64::ADDXri;
  const unsigned MaxEncoding = 0xfff;
  const unsigned ShiftSize = 12;
  const unsigned MaxEncodableValue = MaxEncoding << ShiftSize;
  while (((unsigned)Offset) >= (1 << ShiftSize)) {
    unsigned ThisVal;
    if (((unsigned)Offset) > MaxEncodableValue) {
      ThisVal = MaxEncodableValue;
    } else {
      ThisVal = Offset & MaxEncodableValue;
    }
    assert((ThisVal >> ShiftSize) <= MaxEncoding &&
           "Encoding cannot handle value that big");
    BuildMI(MBB, MBBI, DL, TII->get(Opc), DestReg)
        .addReg(SrcReg)
        .addImm(ThisVal >> ShiftSize)
        .addImm(AArch64_AM::getShifterImm(AArch64_AM::LSL, ShiftSize))
        .setMIFlag(Flag);

    SrcReg = DestReg;
    Offset -= ThisVal;
    if (Offset == 0)
      return;
  }
  BuildMI(MBB, MBBI, DL, TII->get(Opc), DestReg)
      .addReg(SrcReg)
      .addImm(Offset)
      .addImm(AArch64_AM::getShifterImm(AArch64_AM::LSL, 0))
      .setMIFlag(Flag);
}

MachineInstr *AArch64InstrInfo::foldMemoryOperandImpl(
    MachineFunction &MF, MachineInstr &MI, ArrayRef<unsigned> Ops,
    MachineBasicBlock::iterator InsertPt, int FrameIndex,
    LiveIntervals *LIS) const {
  // This is a bit of a hack. Consider this instruction:
  //
  //   %0 = COPY %sp; GPR64all:%0
  //
  // We explicitly chose GPR64all for the virtual register so such a copy might
  // be eliminated by RegisterCoalescer. However, that may not be possible, and
  // %0 may even spill. We can't spill %sp, and since it is in the GPR64all
  // register class, TargetInstrInfo::foldMemoryOperand() is going to try.
  //
  // To prevent that, we are going to constrain the %0 register class here.
  //
  // <rdar://problem/11522048>
  //
  if (MI.isFullCopy()) {
    unsigned DstReg = MI.getOperand(0).getReg();
    unsigned SrcReg = MI.getOperand(1).getReg();
    if (SrcReg == AArch64::SP &&
        TargetRegisterInfo::isVirtualRegister(DstReg)) {
      MF.getRegInfo().constrainRegClass(DstReg, &AArch64::GPR64RegClass);
      return nullptr;
    }
    if (DstReg == AArch64::SP &&
        TargetRegisterInfo::isVirtualRegister(SrcReg)) {
      MF.getRegInfo().constrainRegClass(SrcReg, &AArch64::GPR64RegClass);
      return nullptr;
    }
  }

  // Handle the case where a copy is being spilled or filled but the source
  // and destination register class don't match.  For example:
  //
  //   %0 = COPY %xzr; GPR64common:%0
  //
  // In this case we can still safely fold away the COPY and generate the
  // following spill code:
  //
  //   STRXui %xzr, %stack.0
  //
  // This also eliminates spilled cross register class COPYs (e.g. between x and
  // d regs) of the same size.  For example:
  //
  //   %0 = COPY %1; GPR64:%0, FPR64:%1
  //
  // will be filled as
  //
  //   LDRDui %0, fi<#0>
  //
  // instead of
  //
  //   LDRXui %Temp, fi<#0>
  //   %0 = FMOV %Temp
  //
  if (MI.isCopy() && Ops.size() == 1 &&
      // Make sure we're only folding the explicit COPY defs/uses.
      (Ops[0] == 0 || Ops[0] == 1)) {
    bool IsSpill = Ops[0] == 0;
    bool IsFill = !IsSpill;
    const TargetRegisterInfo &TRI = *MF.getSubtarget().getRegisterInfo();
    const MachineRegisterInfo &MRI = MF.getRegInfo();
    MachineBasicBlock &MBB = *MI.getParent();
    const MachineOperand &DstMO = MI.getOperand(0);
    const MachineOperand &SrcMO = MI.getOperand(1);
    unsigned DstReg = DstMO.getReg();
    unsigned SrcReg = SrcMO.getReg();
    // This is slightly expensive to compute for physical regs since
    // getMinimalPhysRegClass is slow.
    auto getRegClass = [&](unsigned Reg) {
      return TargetRegisterInfo::isVirtualRegister(Reg)
                 ? MRI.getRegClass(Reg)
                 : TRI.getMinimalPhysRegClass(Reg);
    };

    if (DstMO.getSubReg() == 0 && SrcMO.getSubReg() == 0) {
      assert(TRI.getRegSizeInBits(*getRegClass(DstReg)) ==
                 TRI.getRegSizeInBits(*getRegClass(SrcReg)) &&
             "Mismatched register size in non subreg COPY");
      if (IsSpill)
        storeRegToStackSlot(MBB, InsertPt, SrcReg, SrcMO.isKill(), FrameIndex,
                            getRegClass(SrcReg), &TRI);
      else
        loadRegFromStackSlot(MBB, InsertPt, DstReg, FrameIndex,
                             getRegClass(DstReg), &TRI);
      return &*--InsertPt;
    }

    // Handle cases like spilling def of:
    //
    //   %0:sub_32<def,read-undef> = COPY %wzr; GPR64common:%0
    //
    // where the physical register source can be widened and stored to the full
    // virtual reg destination stack slot, in this case producing:
    //
    //   STRXui %xzr, %stack.0
    //
    if (IsSpill && DstMO.isUndef() &&
        TargetRegisterInfo::isPhysicalRegister(SrcReg)) {
      assert(SrcMO.getSubReg() == 0 &&
             "Unexpected subreg on physical register");
      const TargetRegisterClass *SpillRC;
      unsigned SpillSubreg;
      switch (DstMO.getSubReg()) {
      default:
        SpillRC = nullptr;
        break;
      case AArch64::sub_32:
      case AArch64::ssub:
        if (AArch64::GPR32RegClass.contains(SrcReg)) {
          SpillRC = &AArch64::GPR64RegClass;
          SpillSubreg = AArch64::sub_32;
        } else if (AArch64::FPR32RegClass.contains(SrcReg)) {
          SpillRC = &AArch64::FPR64RegClass;
          SpillSubreg = AArch64::ssub;
        } else
          SpillRC = nullptr;
        break;
      case AArch64::dsub:
        if (AArch64::FPR64RegClass.contains(SrcReg)) {
          SpillRC = &AArch64::FPR128RegClass;
          SpillSubreg = AArch64::dsub;
        } else
          SpillRC = nullptr;
        break;
      }

      if (SpillRC)
        if (unsigned WidenedSrcReg =
                TRI.getMatchingSuperReg(SrcReg, SpillSubreg, SpillRC)) {
          storeRegToStackSlot(MBB, InsertPt, WidenedSrcReg, SrcMO.isKill(),
                              FrameIndex, SpillRC, &TRI);
          return &*--InsertPt;
        }
    }

    // Handle cases like filling use of:
    //
    //   %0:sub_32<def,read-undef> = COPY %1; GPR64:%0, GPR32:%1
    //
    // where we can load the full virtual reg source stack slot, into the subreg
    // destination, in this case producing:
    //
    //   LDRWui %0:sub_32<def,read-undef>, %stack.0
    //
    if (IsFill && SrcMO.getSubReg() == 0 && DstMO.isUndef()) {
      const TargetRegisterClass *FillRC;
      switch (DstMO.getSubReg()) {
      default:
        FillRC = nullptr;
        break;
      case AArch64::sub_32:
        FillRC = &AArch64::GPR32RegClass;
        break;
      case AArch64::ssub:
        FillRC = &AArch64::FPR32RegClass;
        break;
      case AArch64::dsub:
        FillRC = &AArch64::FPR64RegClass;
        break;
      }

      if (FillRC) {
        assert(TRI.getRegSizeInBits(*getRegClass(SrcReg)) ==
                   TRI.getRegSizeInBits(*FillRC) &&
               "Mismatched regclass size on folded subreg COPY");
        loadRegFromStackSlot(MBB, InsertPt, DstReg, FrameIndex, FillRC, &TRI);
        MachineInstr &LoadMI = *--InsertPt;
        MachineOperand &LoadDst = LoadMI.getOperand(0);
        assert(LoadDst.getSubReg() == 0 && "unexpected subreg on fill load");
        LoadDst.setSubReg(DstMO.getSubReg());
        LoadDst.setIsUndef();
        return &LoadMI;
      }
    }
  }

  // Cannot fold.
  return nullptr;
}

int llvm::isAArch64FrameOffsetLegal(const MachineInstr &MI, int &Offset,
                                    bool *OutUseUnscaledOp,
                                    unsigned *OutUnscaledOp,
                                    int *EmittableOffset) {
  int Scale = 1;
  bool IsSigned = false;
  // The ImmIdx should be changed case by case if it is not 2.
  unsigned ImmIdx = 2;
  unsigned UnscaledOp = 0;
  // Set output values in case of early exit.
  if (EmittableOffset)
    *EmittableOffset = 0;
  if (OutUseUnscaledOp)
    *OutUseUnscaledOp = false;
  if (OutUnscaledOp)
    *OutUnscaledOp = 0;
  switch (MI.getOpcode()) {
  default:
    llvm_unreachable("unhandled opcode in rewriteAArch64FrameIndex");
  // Vector spills/fills can't take an immediate offset.
  case AArch64::LD1Twov2d:
  case AArch64::LD1Threev2d:
  case AArch64::LD1Fourv2d:
  case AArch64::LD1Twov1d:
  case AArch64::LD1Threev1d:
  case AArch64::LD1Fourv1d:
  case AArch64::ST1Twov2d:
  case AArch64::ST1Threev2d:
  case AArch64::ST1Fourv2d:
  case AArch64::ST1Twov1d:
  case AArch64::ST1Threev1d:
  case AArch64::ST1Fourv1d:
    return AArch64FrameOffsetCannotUpdate;
  case AArch64::PRFMui:
    Scale = 8;
    UnscaledOp = AArch64::PRFUMi;
    break;
  case AArch64::LDRXui:
    Scale = 8;
    UnscaledOp = AArch64::LDURXi;
    break;
  case AArch64::LDRWui:
    Scale = 4;
    UnscaledOp = AArch64::LDURWi;
    break;
  case AArch64::LDRBui:
    Scale = 1;
    UnscaledOp = AArch64::LDURBi;
    break;
  case AArch64::LDRHui:
    Scale = 2;
    UnscaledOp = AArch64::LDURHi;
    break;
  case AArch64::LDRSui:
    Scale = 4;
    UnscaledOp = AArch64::LDURSi;
    break;
  case AArch64::LDRDui:
    Scale = 8;
    UnscaledOp = AArch64::LDURDi;
    break;
  case AArch64::LDRQui:
    Scale = 16;
    UnscaledOp = AArch64::LDURQi;
    break;
  case AArch64::LDRBBui:
    Scale = 1;
    UnscaledOp = AArch64::LDURBBi;
    break;
  case AArch64::LDRHHui:
    Scale = 2;
    UnscaledOp = AArch64::LDURHHi;
    break;
  case AArch64::LDRSBXui:
    Scale = 1;
    UnscaledOp = AArch64::LDURSBXi;
    break;
  case AArch64::LDRSBWui:
    Scale = 1;
    UnscaledOp = AArch64::LDURSBWi;
    break;
  case AArch64::LDRSHXui:
    Scale = 2;
    UnscaledOp = AArch64::LDURSHXi;
    break;
  case AArch64::LDRSHWui:
    Scale = 2;
    UnscaledOp = AArch64::LDURSHWi;
    break;
  case AArch64::LDRSWui:
    Scale = 4;
    UnscaledOp = AArch64::LDURSWi;
    break;

  case AArch64::STRXui:
    Scale = 8;
    UnscaledOp = AArch64::STURXi;
    break;
  case AArch64::STRWui:
    Scale = 4;
    UnscaledOp = AArch64::STURWi;
    break;
  case AArch64::STRBui:
    Scale = 1;
    UnscaledOp = AArch64::STURBi;
    break;
  case AArch64::STRHui:
    Scale = 2;
    UnscaledOp = AArch64::STURHi;
    break;
  case AArch64::STRSui:
    Scale = 4;
    UnscaledOp = AArch64::STURSi;
    break;
  case AArch64::STRDui:
    Scale = 8;
    UnscaledOp = AArch64::STURDi;
    break;
  case AArch64::STRQui:
    Scale = 16;
    UnscaledOp = AArch64::STURQi;
    break;
  case AArch64::STRBBui:
    Scale = 1;
    UnscaledOp = AArch64::STURBBi;
    break;
  case AArch64::STRHHui:
    Scale = 2;
    UnscaledOp = AArch64::STURHHi;
    break;

  case AArch64::LDPXi:
  case AArch64::LDPDi:
  case AArch64::STPXi:
  case AArch64::STPDi:
  case AArch64::LDNPXi:
  case AArch64::LDNPDi:
  case AArch64::STNPXi:
  case AArch64::STNPDi:
    ImmIdx = 3;
    IsSigned = true;
    Scale = 8;
    break;
  case AArch64::LDPQi:
  case AArch64::STPQi:
  case AArch64::LDNPQi:
  case AArch64::STNPQi:
    ImmIdx = 3;
    IsSigned = true;
    Scale = 16;
    break;
  case AArch64::LDPWi:
  case AArch64::LDPSi:
  case AArch64::STPWi:
  case AArch64::STPSi:
  case AArch64::LDNPWi:
  case AArch64::LDNPSi:
  case AArch64::STNPWi:
  case AArch64::STNPSi:
    ImmIdx = 3;
    IsSigned = true;
    Scale = 4;
    break;

  case AArch64::LDURXi:
  case AArch64::LDURWi:
  case AArch64::LDURBi:
  case AArch64::LDURHi:
  case AArch64::LDURSi:
  case AArch64::LDURDi:
  case AArch64::LDURQi:
  case AArch64::LDURHHi:
  case AArch64::LDURBBi:
  case AArch64::LDURSBXi:
  case AArch64::LDURSBWi:
  case AArch64::LDURSHXi:
  case AArch64::LDURSHWi:
  case AArch64::LDURSWi:
  case AArch64::STURXi:
  case AArch64::STURWi:
  case AArch64::STURBi:
  case AArch64::STURHi:
  case AArch64::STURSi:
  case AArch64::STURDi:
  case AArch64::STURQi:
  case AArch64::STURBBi:
  case AArch64::STURHHi:
    Scale = 1;
    break;
  }

  Offset += MI.getOperand(ImmIdx).getImm() * Scale;

  bool useUnscaledOp = false;
  // If the offset doesn't match the scale, we rewrite the instruction to
  // use the unscaled instruction instead. Likewise, if we have a negative
  // offset (and have an unscaled op to use).
  if ((Offset & (Scale - 1)) != 0 || (Offset < 0 && UnscaledOp != 0))
    useUnscaledOp = true;

  // Use an unscaled addressing mode if the instruction has a negative offset
  // (or if the instruction is already using an unscaled addressing mode).
  unsigned MaskBits;
  if (IsSigned) {
    // ldp/stp instructions.
    MaskBits = 7;
    Offset /= Scale;
  } else if (UnscaledOp == 0 || useUnscaledOp) {
    MaskBits = 9;
    IsSigned = true;
    Scale = 1;
  } else {
    MaskBits = 12;
    IsSigned = false;
    Offset /= Scale;
  }

  // Attempt to fold address computation.
  int MaxOff = (1 << (MaskBits - IsSigned)) - 1;
  int MinOff = (IsSigned ? (-MaxOff - 1) : 0);
  if (Offset >= MinOff && Offset <= MaxOff) {
    if (EmittableOffset)
      *EmittableOffset = Offset;
    Offset = 0;
  } else {
    int NewOff = Offset < 0 ? MinOff : MaxOff;
    if (EmittableOffset)
      *EmittableOffset = NewOff;
    Offset = (Offset - NewOff) * Scale;
  }
  if (OutUseUnscaledOp)
    *OutUseUnscaledOp = useUnscaledOp;
  if (OutUnscaledOp)
    *OutUnscaledOp = UnscaledOp;
  return AArch64FrameOffsetCanUpdate |
         (Offset == 0 ? AArch64FrameOffsetIsLegal : 0);
}

bool llvm::rewriteAArch64FrameIndex(MachineInstr &MI, unsigned FrameRegIdx,
                                    unsigned FrameReg, int &Offset,
                                    const AArch64InstrInfo *TII) {
  unsigned Opcode = MI.getOpcode();
  unsigned ImmIdx = FrameRegIdx + 1;

  if (Opcode == AArch64::ADDSXri || Opcode == AArch64::ADDXri) {
    Offset += MI.getOperand(ImmIdx).getImm();
    emitFrameOffset(*MI.getParent(), MI, MI.getDebugLoc(),
                    MI.getOperand(0).getReg(), FrameReg, Offset, TII,
                    MachineInstr::NoFlags, (Opcode == AArch64::ADDSXri));
    MI.eraseFromParent();
    Offset = 0;
    return true;
  }

  int NewOffset;
  unsigned UnscaledOp;
  bool UseUnscaledOp;
  int Status = isAArch64FrameOffsetLegal(MI, Offset, &UseUnscaledOp,
                                         &UnscaledOp, &NewOffset);
  if (Status & AArch64FrameOffsetCanUpdate) {
    if (Status & AArch64FrameOffsetIsLegal)
      // Replace the FrameIndex with FrameReg.
      MI.getOperand(FrameRegIdx).ChangeToRegister(FrameReg, false);
    if (UseUnscaledOp)
      MI.setDesc(TII->get(UnscaledOp));

    MI.getOperand(ImmIdx).ChangeToImmediate(NewOffset);
    return Offset == 0;
  }

  return false;
}

void AArch64InstrInfo::getNoop(MCInst &NopInst) const {
  NopInst.setOpcode(AArch64::HINT);
  NopInst.addOperand(MCOperand::createImm(0));
}

// AArch64 supports MachineCombiner.
bool AArch64InstrInfo::useMachineCombiner() const { return true; }

// True when Opc sets flag
static bool isCombineInstrSettingFlag(unsigned Opc) {
  switch (Opc) {
  case AArch64::ADDSWrr:
  case AArch64::ADDSWri:
  case AArch64::ADDSXrr:
  case AArch64::ADDSXri:
  case AArch64::SUBSWrr:
  case AArch64::SUBSXrr:
  // Note: MSUB Wd,Wn,Wm,Wi -> Wd = Wi - WnxWm, not Wd=WnxWm - Wi.
  case AArch64::SUBSWri:
  case AArch64::SUBSXri:
    return true;
  default:
    break;
  }
  return false;
}

// 32b Opcodes that can be combined with a MUL
static bool isCombineInstrCandidate32(unsigned Opc) {
  switch (Opc) {
  case AArch64::ADDWrr:
  case AArch64::ADDWri:
  case AArch64::SUBWrr:
  case AArch64::ADDSWrr:
  case AArch64::ADDSWri:
  case AArch64::SUBSWrr:
  // Note: MSUB Wd,Wn,Wm,Wi -> Wd = Wi - WnxWm, not Wd=WnxWm - Wi.
  case AArch64::SUBWri:
  case AArch64::SUBSWri:
    return true;
  default:
    break;
  }
  return false;
}

// 64b Opcodes that can be combined with a MUL
static bool isCombineInstrCandidate64(unsigned Opc) {
  switch (Opc) {
  case AArch64::ADDXrr:
  case AArch64::ADDXri:
  case AArch64::SUBXrr:
  case AArch64::ADDSXrr:
  case AArch64::ADDSXri:
  case AArch64::SUBSXrr:
  // Note: MSUB Wd,Wn,Wm,Wi -> Wd = Wi - WnxWm, not Wd=WnxWm - Wi.
  case AArch64::SUBXri:
  case AArch64::SUBSXri:
    return true;
  default:
    break;
  }
  return false;
}

// FP Opcodes that can be combined with a FMUL
static bool isCombineInstrCandidateFP(const MachineInstr &Inst) {
  switch (Inst.getOpcode()) {
  default:
    break;
  case AArch64::FADDSrr:
  case AArch64::FADDDrr:
  case AArch64::FADDv2f32:
  case AArch64::FADDv2f64:
  case AArch64::FADDv4f32:
  case AArch64::FSUBSrr:
  case AArch64::FSUBDrr:
  case AArch64::FSUBv2f32:
  case AArch64::FSUBv2f64:
  case AArch64::FSUBv4f32:
    TargetOptions Options = Inst.getParent()->getParent()->getTarget().Options;
    return (Options.UnsafeFPMath ||
            Options.AllowFPOpFusion == FPOpFusion::Fast);
  }
  return false;
}

// Opcodes that can be combined with a MUL
static bool isCombineInstrCandidate(unsigned Opc) {
  return (isCombineInstrCandidate32(Opc) || isCombineInstrCandidate64(Opc));
}

//
// Utility routine that checks if \param MO is defined by an
// \param CombineOpc instruction in the basic block \param MBB
static bool canCombine(MachineBasicBlock &MBB, MachineOperand &MO,
                       unsigned CombineOpc, unsigned ZeroReg = 0,
                       bool CheckZeroReg = false) {
  MachineRegisterInfo &MRI = MBB.getParent()->getRegInfo();
  MachineInstr *MI = nullptr;

  if (MO.isReg() && TargetRegisterInfo::isVirtualRegister(MO.getReg()))
    MI = MRI.getUniqueVRegDef(MO.getReg());
  // And it needs to be in the trace (otherwise, it won't have a depth).
  if (!MI || MI->getParent() != &MBB || (unsigned)MI->getOpcode() != CombineOpc)
    return false;
  // Must only used by the user we combine with.
  if (!MRI.hasOneNonDBGUse(MI->getOperand(0).getReg()))
    return false;

  if (CheckZeroReg) {
    assert(MI->getNumOperands() >= 4 && MI->getOperand(0).isReg() &&
           MI->getOperand(1).isReg() && MI->getOperand(2).isReg() &&
           MI->getOperand(3).isReg() && "MAdd/MSub must have a least 4 regs");
    // The third input reg must be zero.
    if (MI->getOperand(3).getReg() != ZeroReg)
      return false;
  }

  return true;
}

//
// Is \param MO defined by an integer multiply and can be combined?
static bool canCombineWithMUL(MachineBasicBlock &MBB, MachineOperand &MO,
                              unsigned MulOpc, unsigned ZeroReg) {
  return canCombine(MBB, MO, MulOpc, ZeroReg, true);
}

//
// Is \param MO defined by a floating-point multiply and can be combined?
static bool canCombineWithFMUL(MachineBasicBlock &MBB, MachineOperand &MO,
                               unsigned MulOpc) {
  return canCombine(MBB, MO, MulOpc);
}

// TODO: There are many more machine instruction opcodes to match:
//       1. Other data types (integer, vectors)
//       2. Other math / logic operations (xor, or)
//       3. Other forms of the same operation (intrinsics and other variants)
bool AArch64InstrInfo::isAssociativeAndCommutative(
    const MachineInstr &Inst) const {
  switch (Inst.getOpcode()) {
  case AArch64::FADDDrr:
  case AArch64::FADDSrr:
  case AArch64::FADDv2f32:
  case AArch64::FADDv2f64:
  case AArch64::FADDv4f32:
  case AArch64::FMULDrr:
  case AArch64::FMULSrr:
  case AArch64::FMULX32:
  case AArch64::FMULX64:
  case AArch64::FMULXv2f32:
  case AArch64::FMULXv2f64:
  case AArch64::FMULXv4f32:
  case AArch64::FMULv2f32:
  case AArch64::FMULv2f64:
  case AArch64::FMULv4f32:
    return Inst.getParent()->getParent()->getTarget().Options.UnsafeFPMath;
  default:
    return false;
  }
}

/// Find instructions that can be turned into madd.
static bool getMaddPatterns(MachineInstr &Root,
                            SmallVectorImpl<MachineCombinerPattern> &Patterns) {
  unsigned Opc = Root.getOpcode();
  MachineBasicBlock &MBB = *Root.getParent();
  bool Found = false;

  if (!isCombineInstrCandidate(Opc))
    return false;
  if (isCombineInstrSettingFlag(Opc)) {
    int Cmp_NZCV = Root.findRegisterDefOperandIdx(AArch64::NZCV, true);
    // When NZCV is live bail out.
    if (Cmp_NZCV == -1)
      return false;
    unsigned NewOpc = convertToNonFlagSettingOpc(Root);
    // When opcode can't change bail out.
    // CHECKME: do we miss any cases for opcode conversion?
    if (NewOpc == Opc)
      return false;
    Opc = NewOpc;
  }

  switch (Opc) {
  default:
    break;
  case AArch64::ADDWrr:
    assert(Root.getOperand(1).isReg() && Root.getOperand(2).isReg() &&
           "ADDWrr does not have register operands");
    if (canCombineWithMUL(MBB, Root.getOperand(1), AArch64::MADDWrrr,
                          AArch64::WZR)) {
      Patterns.push_back(MachineCombinerPattern::MULADDW_OP1);
      Found = true;
    }
    if (canCombineWithMUL(MBB, Root.getOperand(2), AArch64::MADDWrrr,
                          AArch64::WZR)) {
      Patterns.push_back(MachineCombinerPattern::MULADDW_OP2);
      Found = true;
    }
    break;
  case AArch64::ADDXrr:
    if (canCombineWithMUL(MBB, Root.getOperand(1), AArch64::MADDXrrr,
                          AArch64::XZR)) {
      Patterns.push_back(MachineCombinerPattern::MULADDX_OP1);
      Found = true;
    }
    if (canCombineWithMUL(MBB, Root.getOperand(2), AArch64::MADDXrrr,
                          AArch64::XZR)) {
      Patterns.push_back(MachineCombinerPattern::MULADDX_OP2);
      Found = true;
    }
    break;
  case AArch64::SUBWrr:
    if (canCombineWithMUL(MBB, Root.getOperand(1), AArch64::MADDWrrr,
                          AArch64::WZR)) {
      Patterns.push_back(MachineCombinerPattern::MULSUBW_OP1);
      Found = true;
    }
    if (canCombineWithMUL(MBB, Root.getOperand(2), AArch64::MADDWrrr,
                          AArch64::WZR)) {
      Patterns.push_back(MachineCombinerPattern::MULSUBW_OP2);
      Found = true;
    }
    break;
  case AArch64::SUBXrr:
    if (canCombineWithMUL(MBB, Root.getOperand(1), AArch64::MADDXrrr,
                          AArch64::XZR)) {
      Patterns.push_back(MachineCombinerPattern::MULSUBX_OP1);
      Found = true;
    }
    if (canCombineWithMUL(MBB, Root.getOperand(2), AArch64::MADDXrrr,
                          AArch64::XZR)) {
      Patterns.push_back(MachineCombinerPattern::MULSUBX_OP2);
      Found = true;
    }
    break;
  case AArch64::ADDWri:
    if (canCombineWithMUL(MBB, Root.getOperand(1), AArch64::MADDWrrr,
                          AArch64::WZR)) {
      Patterns.push_back(MachineCombinerPattern::MULADDWI_OP1);
      Found = true;
    }
    break;
  case AArch64::ADDXri:
    if (canCombineWithMUL(MBB, Root.getOperand(1), AArch64::MADDXrrr,
                          AArch64::XZR)) {
      Patterns.push_back(MachineCombinerPattern::MULADDXI_OP1);
      Found = true;
    }
    break;
  case AArch64::SUBWri:
    if (canCombineWithMUL(MBB, Root.getOperand(1), AArch64::MADDWrrr,
                          AArch64::WZR)) {
      Patterns.push_back(MachineCombinerPattern::MULSUBWI_OP1);
      Found = true;
    }
    break;
  case AArch64::SUBXri:
    if (canCombineWithMUL(MBB, Root.getOperand(1), AArch64::MADDXrrr,
                          AArch64::XZR)) {
      Patterns.push_back(MachineCombinerPattern::MULSUBXI_OP1);
      Found = true;
    }
    break;
  }
  return Found;
}
/// Floating-Point Support

/// Find instructions that can be turned into madd.
static bool getFMAPatterns(MachineInstr &Root,
                           SmallVectorImpl<MachineCombinerPattern> &Patterns) {

  if (!isCombineInstrCandidateFP(Root))
    return false;

  MachineBasicBlock &MBB = *Root.getParent();
  bool Found = false;

  switch (Root.getOpcode()) {
  default:
    assert(false && "Unsupported FP instruction in combiner\n");
    break;
  case AArch64::FADDSrr:
    assert(Root.getOperand(1).isReg() && Root.getOperand(2).isReg() &&
           "FADDWrr does not have register operands");
    if (canCombineWithFMUL(MBB, Root.getOperand(1), AArch64::FMULSrr)) {
      Patterns.push_back(MachineCombinerPattern::FMULADDS_OP1);
      Found = true;
    } else if (canCombineWithFMUL(MBB, Root.getOperand(1),
                                  AArch64::FMULv1i32_indexed)) {
      Patterns.push_back(MachineCombinerPattern::FMLAv1i32_indexed_OP1);
      Found = true;
    }
    if (canCombineWithFMUL(MBB, Root.getOperand(2), AArch64::FMULSrr)) {
      Patterns.push_back(MachineCombinerPattern::FMULADDS_OP2);
      Found = true;
    } else if (canCombineWithFMUL(MBB, Root.getOperand(2),
                                  AArch64::FMULv1i32_indexed)) {
      Patterns.push_back(MachineCombinerPattern::FMLAv1i32_indexed_OP2);
      Found = true;
    }
    break;
  case AArch64::FADDDrr:
    if (canCombineWithFMUL(MBB, Root.getOperand(1), AArch64::FMULDrr)) {
      Patterns.push_back(MachineCombinerPattern::FMULADDD_OP1);
      Found = true;
    } else if (canCombineWithFMUL(MBB, Root.getOperand(1),
                                  AArch64::FMULv1i64_indexed)) {
      Patterns.push_back(MachineCombinerPattern::FMLAv1i64_indexed_OP1);
      Found = true;
    }
    if (canCombineWithFMUL(MBB, Root.getOperand(2), AArch64::FMULDrr)) {
      Patterns.push_back(MachineCombinerPattern::FMULADDD_OP2);
      Found = true;
    } else if (canCombineWithFMUL(MBB, Root.getOperand(2),
                                  AArch64::FMULv1i64_indexed)) {
      Patterns.push_back(MachineCombinerPattern::FMLAv1i64_indexed_OP2);
      Found = true;
    }
    break;
  case AArch64::FADDv2f32:
    if (canCombineWithFMUL(MBB, Root.getOperand(1),
                           AArch64::FMULv2i32_indexed)) {
      Patterns.push_back(MachineCombinerPattern::FMLAv2i32_indexed_OP1);
      Found = true;
    } else if (canCombineWithFMUL(MBB, Root.getOperand(1),
                                  AArch64::FMULv2f32)) {
      Patterns.push_back(MachineCombinerPattern::FMLAv2f32_OP1);
      Found = true;
    }
    if (canCombineWithFMUL(MBB, Root.getOperand(2),
                           AArch64::FMULv2i32_indexed)) {
      Patterns.push_back(MachineCombinerPattern::FMLAv2i32_indexed_OP2);
      Found = true;
    } else if (canCombineWithFMUL(MBB, Root.getOperand(2),
                                  AArch64::FMULv2f32)) {
      Patterns.push_back(MachineCombinerPattern::FMLAv2f32_OP2);
      Found = true;
    }
    break;
  case AArch64::FADDv2f64:
    if (canCombineWithFMUL(MBB, Root.getOperand(1),
                           AArch64::FMULv2i64_indexed)) {
      Patterns.push_back(MachineCombinerPattern::FMLAv2i64_indexed_OP1);
      Found = true;
    } else if (canCombineWithFMUL(MBB, Root.getOperand(1),
                                  AArch64::FMULv2f64)) {
      Patterns.push_back(MachineCombinerPattern::FMLAv2f64_OP1);
      Found = true;
    }
    if (canCombineWithFMUL(MBB, Root.getOperand(2),
                           AArch64::FMULv2i64_indexed)) {
      Patterns.push_back(MachineCombinerPattern::FMLAv2i64_indexed_OP2);
      Found = true;
    } else if (canCombineWithFMUL(MBB, Root.getOperand(2),
                                  AArch64::FMULv2f64)) {
      Patterns.push_back(MachineCombinerPattern::FMLAv2f64_OP2);
      Found = true;
    }
    break;
  case AArch64::FADDv4f32:
    if (canCombineWithFMUL(MBB, Root.getOperand(1),
                           AArch64::FMULv4i32_indexed)) {
      Patterns.push_back(MachineCombinerPattern::FMLAv4i32_indexed_OP1);
      Found = true;
    } else if (canCombineWithFMUL(MBB, Root.getOperand(1),
                                  AArch64::FMULv4f32)) {
      Patterns.push_back(MachineCombinerPattern::FMLAv4f32_OP1);
      Found = true;
    }
    if (canCombineWithFMUL(MBB, Root.getOperand(2),
                           AArch64::FMULv4i32_indexed)) {
      Patterns.push_back(MachineCombinerPattern::FMLAv4i32_indexed_OP2);
      Found = true;
    } else if (canCombineWithFMUL(MBB, Root.getOperand(2),
                                  AArch64::FMULv4f32)) {
      Patterns.push_back(MachineCombinerPattern::FMLAv4f32_OP2);
      Found = true;
    }
    break;

  case AArch64::FSUBSrr:
    if (canCombineWithFMUL(MBB, Root.getOperand(1), AArch64::FMULSrr)) {
      Patterns.push_back(MachineCombinerPattern::FMULSUBS_OP1);
      Found = true;
    }
    if (canCombineWithFMUL(MBB, Root.getOperand(2), AArch64::FMULSrr)) {
      Patterns.push_back(MachineCombinerPattern::FMULSUBS_OP2);
      Found = true;
    } else if (canCombineWithFMUL(MBB, Root.getOperand(2),
                                  AArch64::FMULv1i32_indexed)) {
      Patterns.push_back(MachineCombinerPattern::FMLSv1i32_indexed_OP2);
      Found = true;
    }
    if (canCombineWithFMUL(MBB, Root.getOperand(1), AArch64::FNMULSrr)) {
      Patterns.push_back(MachineCombinerPattern::FNMULSUBS_OP1);
      Found = true;
    }
    break;
  case AArch64::FSUBDrr:
    if (canCombineWithFMUL(MBB, Root.getOperand(1), AArch64::FMULDrr)) {
      Patterns.push_back(MachineCombinerPattern::FMULSUBD_OP1);
      Found = true;
    }
    if (canCombineWithFMUL(MBB, Root.getOperand(2), AArch64::FMULDrr)) {
      Patterns.push_back(MachineCombinerPattern::FMULSUBD_OP2);
      Found = true;
    } else if (canCombineWithFMUL(MBB, Root.getOperand(2),
                                  AArch64::FMULv1i64_indexed)) {
      Patterns.push_back(MachineCombinerPattern::FMLSv1i64_indexed_OP2);
      Found = true;
    }
    if (canCombineWithFMUL(MBB, Root.getOperand(1), AArch64::FNMULDrr)) {
      Patterns.push_back(MachineCombinerPattern::FNMULSUBD_OP1);
      Found = true;
    }
    break;
  case AArch64::FSUBv2f32:
    if (canCombineWithFMUL(MBB, Root.getOperand(2),
                           AArch64::FMULv2i32_indexed)) {
      Patterns.push_back(MachineCombinerPattern::FMLSv2i32_indexed_OP2);
      Found = true;
    } else if (canCombineWithFMUL(MBB, Root.getOperand(2),
                                  AArch64::FMULv2f32)) {
      Patterns.push_back(MachineCombinerPattern::FMLSv2f32_OP2);
      Found = true;
    }
    if (canCombineWithFMUL(MBB, Root.getOperand(1),
                           AArch64::FMULv2i32_indexed)) {
      Patterns.push_back(MachineCombinerPattern::FMLSv2i32_indexed_OP1);
      Found = true;
    } else if (canCombineWithFMUL(MBB, Root.getOperand(1),
                                  AArch64::FMULv2f32)) {
      Patterns.push_back(MachineCombinerPattern::FMLSv2f32_OP1);
      Found = true;
    }
    break;
  case AArch64::FSUBv2f64:
    if (canCombineWithFMUL(MBB, Root.getOperand(2),
                           AArch64::FMULv2i64_indexed)) {
      Patterns.push_back(MachineCombinerPattern::FMLSv2i64_indexed_OP2);
      Found = true;
    } else if (canCombineWithFMUL(MBB, Root.getOperand(2),
                                  AArch64::FMULv2f64)) {
      Patterns.push_back(MachineCombinerPattern::FMLSv2f64_OP2);
      Found = true;
    }
    if (canCombineWithFMUL(MBB, Root.getOperand(1),
                           AArch64::FMULv2i64_indexed)) {
      Patterns.push_back(MachineCombinerPattern::FMLSv2i64_indexed_OP1);
      Found = true;
    } else if (canCombineWithFMUL(MBB, Root.getOperand(1),
                                  AArch64::FMULv2f64)) {
      Patterns.push_back(MachineCombinerPattern::FMLSv2f64_OP1);
      Found = true;
    }
    break;
  case AArch64::FSUBv4f32:
    if (canCombineWithFMUL(MBB, Root.getOperand(2),
                           AArch64::FMULv4i32_indexed)) {
      Patterns.push_back(MachineCombinerPattern::FMLSv4i32_indexed_OP2);
      Found = true;
    } else if (canCombineWithFMUL(MBB, Root.getOperand(2),
                                  AArch64::FMULv4f32)) {
      Patterns.push_back(MachineCombinerPattern::FMLSv4f32_OP2);
      Found = true;
    }
    if (canCombineWithFMUL(MBB, Root.getOperand(1),
                           AArch64::FMULv4i32_indexed)) {
      Patterns.push_back(MachineCombinerPattern::FMLSv4i32_indexed_OP1);
      Found = true;
    } else if (canCombineWithFMUL(MBB, Root.getOperand(1),
                                  AArch64::FMULv4f32)) {
      Patterns.push_back(MachineCombinerPattern::FMLSv4f32_OP1);
      Found = true;
    }
    break;
  }
  return Found;
}

/// Return true when a code sequence can improve throughput. It
/// should be called only for instructions in loops.
/// \param Pattern - combiner pattern
bool AArch64InstrInfo::isThroughputPattern(
    MachineCombinerPattern Pattern) const {
  switch (Pattern) {
  default:
    break;
  case MachineCombinerPattern::FMULADDS_OP1:
  case MachineCombinerPattern::FMULADDS_OP2:
  case MachineCombinerPattern::FMULSUBS_OP1:
  case MachineCombinerPattern::FMULSUBS_OP2:
  case MachineCombinerPattern::FMULADDD_OP1:
  case MachineCombinerPattern::FMULADDD_OP2:
  case MachineCombinerPattern::FMULSUBD_OP1:
  case MachineCombinerPattern::FMULSUBD_OP2:
  case MachineCombinerPattern::FNMULSUBS_OP1:
  case MachineCombinerPattern::FNMULSUBD_OP1:
  case MachineCombinerPattern::FMLAv1i32_indexed_OP1:
  case MachineCombinerPattern::FMLAv1i32_indexed_OP2:
  case MachineCombinerPattern::FMLAv1i64_indexed_OP1:
  case MachineCombinerPattern::FMLAv1i64_indexed_OP2:
  case MachineCombinerPattern::FMLAv2f32_OP2:
  case MachineCombinerPattern::FMLAv2f32_OP1:
  case MachineCombinerPattern::FMLAv2f64_OP1:
  case MachineCombinerPattern::FMLAv2f64_OP2:
  case MachineCombinerPattern::FMLAv2i32_indexed_OP1:
  case MachineCombinerPattern::FMLAv2i32_indexed_OP2:
  case MachineCombinerPattern::FMLAv2i64_indexed_OP1:
  case MachineCombinerPattern::FMLAv2i64_indexed_OP2:
  case MachineCombinerPattern::FMLAv4f32_OP1:
  case MachineCombinerPattern::FMLAv4f32_OP2:
  case MachineCombinerPattern::FMLAv4i32_indexed_OP1:
  case MachineCombinerPattern::FMLAv4i32_indexed_OP2:
  case MachineCombinerPattern::FMLSv1i32_indexed_OP2:
  case MachineCombinerPattern::FMLSv1i64_indexed_OP2:
  case MachineCombinerPattern::FMLSv2i32_indexed_OP2:
  case MachineCombinerPattern::FMLSv2i64_indexed_OP2:
  case MachineCombinerPattern::FMLSv2f32_OP2:
  case MachineCombinerPattern::FMLSv2f64_OP2:
  case MachineCombinerPattern::FMLSv4i32_indexed_OP2:
  case MachineCombinerPattern::FMLSv4f32_OP2:
    return true;
  } // end switch (Pattern)
  return false;
}
/// Return true when there is potentially a faster code sequence for an
/// instruction chain ending in \p Root. All potential patterns are listed in
/// the \p Pattern vector. Pattern should be sorted in priority order since the
/// pattern evaluator stops checking as soon as it finds a faster sequence.

bool AArch64InstrInfo::getMachineCombinerPatterns(
    MachineInstr &Root,
    SmallVectorImpl<MachineCombinerPattern> &Patterns) const {
  // Integer patterns
  if (getMaddPatterns(Root, Patterns))
    return true;
  // Floating point patterns
  if (getFMAPatterns(Root, Patterns))
    return true;

  return TargetInstrInfo::getMachineCombinerPatterns(Root, Patterns);
}

enum class FMAInstKind { Default, Indexed, Accumulator };
/// genFusedMultiply - Generate fused multiply instructions.
/// This function supports both integer and floating point instructions.
/// A typical example:
///  F|MUL I=A,B,0
///  F|ADD R,I,C
///  ==> F|MADD R,A,B,C
/// \param MF Containing MachineFunction
/// \param MRI Register information
/// \param TII Target information
/// \param Root is the F|ADD instruction
/// \param [out] InsInstrs is a vector of machine instructions and will
/// contain the generated madd instruction
/// \param IdxMulOpd is index of operand in Root that is the result of
/// the F|MUL. In the example above IdxMulOpd is 1.
/// \param MaddOpc the opcode fo the f|madd instruction
/// \param RC Register class of operands
/// \param kind of fma instruction (addressing mode) to be generated
/// \param ReplacedAddend is the result register from the instruction
/// replacing the non-combined operand, if any.
static MachineInstr *
genFusedMultiply(MachineFunction &MF, MachineRegisterInfo &MRI,
                 const TargetInstrInfo *TII, MachineInstr &Root,
                 SmallVectorImpl<MachineInstr *> &InsInstrs, unsigned IdxMulOpd,
                 unsigned MaddOpc, const TargetRegisterClass *RC,
                 FMAInstKind kind = FMAInstKind::Default,
                 const unsigned *ReplacedAddend = nullptr) {
  assert(IdxMulOpd == 1 || IdxMulOpd == 2);

  unsigned IdxOtherOpd = IdxMulOpd == 1 ? 2 : 1;
  MachineInstr *MUL = MRI.getUniqueVRegDef(Root.getOperand(IdxMulOpd).getReg());
  unsigned ResultReg = Root.getOperand(0).getReg();
  unsigned SrcReg0 = MUL->getOperand(1).getReg();
  bool Src0IsKill = MUL->getOperand(1).isKill();
  unsigned SrcReg1 = MUL->getOperand(2).getReg();
  bool Src1IsKill = MUL->getOperand(2).isKill();

  unsigned SrcReg2;
  bool Src2IsKill;
  if (ReplacedAddend) {
    // If we just generated a new addend, we must be it's only use.
    SrcReg2 = *ReplacedAddend;
    Src2IsKill = true;
  } else {
    SrcReg2 = Root.getOperand(IdxOtherOpd).getReg();
    Src2IsKill = Root.getOperand(IdxOtherOpd).isKill();
  }

  if (TargetRegisterInfo::isVirtualRegister(ResultReg))
    MRI.constrainRegClass(ResultReg, RC);
  if (TargetRegisterInfo::isVirtualRegister(SrcReg0))
    MRI.constrainRegClass(SrcReg0, RC);
  if (TargetRegisterInfo::isVirtualRegister(SrcReg1))
    MRI.constrainRegClass(SrcReg1, RC);
  if (TargetRegisterInfo::isVirtualRegister(SrcReg2))
    MRI.constrainRegClass(SrcReg2, RC);

  MachineInstrBuilder MIB;
  if (kind == FMAInstKind::Default)
    MIB = BuildMI(MF, Root.getDebugLoc(), TII->get(MaddOpc), ResultReg)
              .addReg(SrcReg0, getKillRegState(Src0IsKill))
              .addReg(SrcReg1, getKillRegState(Src1IsKill))
              .addReg(SrcReg2, getKillRegState(Src2IsKill));
  else if (kind == FMAInstKind::Indexed)
    MIB = BuildMI(MF, Root.getDebugLoc(), TII->get(MaddOpc), ResultReg)
              .addReg(SrcReg2, getKillRegState(Src2IsKill))
              .addReg(SrcReg0, getKillRegState(Src0IsKill))
              .addReg(SrcReg1, getKillRegState(Src1IsKill))
              .addImm(MUL->getOperand(3).getImm());
  else if (kind == FMAInstKind::Accumulator)
    MIB = BuildMI(MF, Root.getDebugLoc(), TII->get(MaddOpc), ResultReg)
              .addReg(SrcReg2, getKillRegState(Src2IsKill))
              .addReg(SrcReg0, getKillRegState(Src0IsKill))
              .addReg(SrcReg1, getKillRegState(Src1IsKill));
  else
    assert(false && "Invalid FMA instruction kind \n");
  // Insert the MADD (MADD, FMA, FMS, FMLA, FMSL)
  InsInstrs.push_back(MIB);
  return MUL;
}

/// genMaddR - Generate madd instruction and combine mul and add using
/// an extra virtual register
/// Example - an ADD intermediate needs to be stored in a register:
///   MUL I=A,B,0
///   ADD R,I,Imm
///   ==> ORR  V, ZR, Imm
///   ==> MADD R,A,B,V
/// \param MF Containing MachineFunction
/// \param MRI Register information
/// \param TII Target information
/// \param Root is the ADD instruction
/// \param [out] InsInstrs is a vector of machine instructions and will
/// contain the generated madd instruction
/// \param IdxMulOpd is index of operand in Root that is the result of
/// the MUL. In the example above IdxMulOpd is 1.
/// \param MaddOpc the opcode fo the madd instruction
/// \param VR is a virtual register that holds the value of an ADD operand
/// (V in the example above).
/// \param RC Register class of operands
static MachineInstr *genMaddR(MachineFunction &MF, MachineRegisterInfo &MRI,
                              const TargetInstrInfo *TII, MachineInstr &Root,
                              SmallVectorImpl<MachineInstr *> &InsInstrs,
                              unsigned IdxMulOpd, unsigned MaddOpc, unsigned VR,
                              const TargetRegisterClass *RC) {
  assert(IdxMulOpd == 1 || IdxMulOpd == 2);

  MachineInstr *MUL = MRI.getUniqueVRegDef(Root.getOperand(IdxMulOpd).getReg());
  unsigned ResultReg = Root.getOperand(0).getReg();
  unsigned SrcReg0 = MUL->getOperand(1).getReg();
  bool Src0IsKill = MUL->getOperand(1).isKill();
  unsigned SrcReg1 = MUL->getOperand(2).getReg();
  bool Src1IsKill = MUL->getOperand(2).isKill();

  if (TargetRegisterInfo::isVirtualRegister(ResultReg))
    MRI.constrainRegClass(ResultReg, RC);
  if (TargetRegisterInfo::isVirtualRegister(SrcReg0))
    MRI.constrainRegClass(SrcReg0, RC);
  if (TargetRegisterInfo::isVirtualRegister(SrcReg1))
    MRI.constrainRegClass(SrcReg1, RC);
  if (TargetRegisterInfo::isVirtualRegister(VR))
    MRI.constrainRegClass(VR, RC);

  MachineInstrBuilder MIB =
      BuildMI(MF, Root.getDebugLoc(), TII->get(MaddOpc), ResultReg)
          .addReg(SrcReg0, getKillRegState(Src0IsKill))
          .addReg(SrcReg1, getKillRegState(Src1IsKill))
          .addReg(VR);
  // Insert the MADD
  InsInstrs.push_back(MIB);
  return MUL;
}

/// When getMachineCombinerPatterns() finds potential patterns,
/// this function generates the instructions that could replace the
/// original code sequence
void AArch64InstrInfo::genAlternativeCodeSequence(
    MachineInstr &Root, MachineCombinerPattern Pattern,
    SmallVectorImpl<MachineInstr *> &InsInstrs,
    SmallVectorImpl<MachineInstr *> &DelInstrs,
    DenseMap<unsigned, unsigned> &InstrIdxForVirtReg) const {
  MachineBasicBlock &MBB = *Root.getParent();
  MachineRegisterInfo &MRI = MBB.getParent()->getRegInfo();
  MachineFunction &MF = *MBB.getParent();
  const TargetInstrInfo *TII = MF.getSubtarget().getInstrInfo();

  MachineInstr *MUL;
  const TargetRegisterClass *RC;
  unsigned Opc;
  switch (Pattern) {
  default:
    // Reassociate instructions.
    TargetInstrInfo::genAlternativeCodeSequence(Root, Pattern, InsInstrs,
                                                DelInstrs, InstrIdxForVirtReg);
    return;
  case MachineCombinerPattern::MULADDW_OP1:
  case MachineCombinerPattern::MULADDX_OP1:
    // MUL I=A,B,0
    // ADD R,I,C
    // ==> MADD R,A,B,C
    // --- Create(MADD);
    if (Pattern == MachineCombinerPattern::MULADDW_OP1) {
      Opc = AArch64::MADDWrrr;
      RC = &AArch64::GPR32RegClass;
    } else {
      Opc = AArch64::MADDXrrr;
      RC = &AArch64::GPR64RegClass;
    }
    MUL = genFusedMultiply(MF, MRI, TII, Root, InsInstrs, 1, Opc, RC);
    break;
  case MachineCombinerPattern::MULADDW_OP2:
  case MachineCombinerPattern::MULADDX_OP2:
    // MUL I=A,B,0
    // ADD R,C,I
    // ==> MADD R,A,B,C
    // --- Create(MADD);
    if (Pattern == MachineCombinerPattern::MULADDW_OP2) {
      Opc = AArch64::MADDWrrr;
      RC = &AArch64::GPR32RegClass;
    } else {
      Opc = AArch64::MADDXrrr;
      RC = &AArch64::GPR64RegClass;
    }
    MUL = genFusedMultiply(MF, MRI, TII, Root, InsInstrs, 2, Opc, RC);
    break;
  case MachineCombinerPattern::MULADDWI_OP1:
  case MachineCombinerPattern::MULADDXI_OP1: {
    // MUL I=A,B,0
    // ADD R,I,Imm
    // ==> ORR  V, ZR, Imm
    // ==> MADD R,A,B,V
    // --- Create(MADD);
    const TargetRegisterClass *OrrRC;
    unsigned BitSize, OrrOpc, ZeroReg;
    if (Pattern == MachineCombinerPattern::MULADDWI_OP1) {
      OrrOpc = AArch64::ORRWri;
      OrrRC = &AArch64::GPR32spRegClass;
      BitSize = 32;
      ZeroReg = AArch64::WZR;
      Opc = AArch64::MADDWrrr;
      RC = &AArch64::GPR32RegClass;
    } else {
      OrrOpc = AArch64::ORRXri;
      OrrRC = &AArch64::GPR64spRegClass;
      BitSize = 64;
      ZeroReg = AArch64::XZR;
      Opc = AArch64::MADDXrrr;
      RC = &AArch64::GPR64RegClass;
    }
    unsigned NewVR = MRI.createVirtualRegister(OrrRC);
    uint64_t Imm = Root.getOperand(2).getImm();

    if (Root.getOperand(3).isImm()) {
      unsigned Val = Root.getOperand(3).getImm();
      Imm = Imm << Val;
    }
    uint64_t UImm = SignExtend64(Imm, BitSize);
    uint64_t Encoding;
    if (AArch64_AM::processLogicalImmediate(UImm, BitSize, Encoding)) {
      MachineInstrBuilder MIB1 =
          BuildMI(MF, Root.getDebugLoc(), TII->get(OrrOpc), NewVR)
              .addReg(ZeroReg)
              .addImm(Encoding);
      InsInstrs.push_back(MIB1);
      InstrIdxForVirtReg.insert(std::make_pair(NewVR, 0));
      MUL = genMaddR(MF, MRI, TII, Root, InsInstrs, 1, Opc, NewVR, RC);
    }
    break;
  }
  case MachineCombinerPattern::MULSUBW_OP1:
  case MachineCombinerPattern::MULSUBX_OP1: {
    // MUL I=A,B,0
    // SUB R,I, C
    // ==> SUB  V, 0, C
    // ==> MADD R,A,B,V // = -C + A*B
    // --- Create(MADD);
    const TargetRegisterClass *SubRC;
    unsigned SubOpc, ZeroReg;
    if (Pattern == MachineCombinerPattern::MULSUBW_OP1) {
      SubOpc = AArch64::SUBWrr;
      SubRC = &AArch64::GPR32spRegClass;
      ZeroReg = AArch64::WZR;
      Opc = AArch64::MADDWrrr;
      RC = &AArch64::GPR32RegClass;
    } else {
      SubOpc = AArch64::SUBXrr;
      SubRC = &AArch64::GPR64spRegClass;
      ZeroReg = AArch64::XZR;
      Opc = AArch64::MADDXrrr;
      RC = &AArch64::GPR64RegClass;
    }
    unsigned NewVR = MRI.createVirtualRegister(SubRC);
    // SUB NewVR, 0, C
    MachineInstrBuilder MIB1 =
        BuildMI(MF, Root.getDebugLoc(), TII->get(SubOpc), NewVR)
            .addReg(ZeroReg)
            .add(Root.getOperand(2));
    InsInstrs.push_back(MIB1);
    InstrIdxForVirtReg.insert(std::make_pair(NewVR, 0));
    MUL = genMaddR(MF, MRI, TII, Root, InsInstrs, 1, Opc, NewVR, RC);
    break;
  }
  case MachineCombinerPattern::MULSUBW_OP2:
  case MachineCombinerPattern::MULSUBX_OP2:
    // MUL I=A,B,0
    // SUB R,C,I
    // ==> MSUB R,A,B,C (computes C - A*B)
    // --- Create(MSUB);
    if (Pattern == MachineCombinerPattern::MULSUBW_OP2) {
      Opc = AArch64::MSUBWrrr;
      RC = &AArch64::GPR32RegClass;
    } else {
      Opc = AArch64::MSUBXrrr;
      RC = &AArch64::GPR64RegClass;
    }
    MUL = genFusedMultiply(MF, MRI, TII, Root, InsInstrs, 2, Opc, RC);
    break;
  case MachineCombinerPattern::MULSUBWI_OP1:
  case MachineCombinerPattern::MULSUBXI_OP1: {
    // MUL I=A,B,0
    // SUB R,I, Imm
    // ==> ORR  V, ZR, -Imm
    // ==> MADD R,A,B,V // = -Imm + A*B
    // --- Create(MADD);
    const TargetRegisterClass *OrrRC;
    unsigned BitSize, OrrOpc, ZeroReg;
    if (Pattern == MachineCombinerPattern::MULSUBWI_OP1) {
      OrrOpc = AArch64::ORRWri;
      OrrRC = &AArch64::GPR32spRegClass;
      BitSize = 32;
      ZeroReg = AArch64::WZR;
      Opc = AArch64::MADDWrrr;
      RC = &AArch64::GPR32RegClass;
    } else {
      OrrOpc = AArch64::ORRXri;
      OrrRC = &AArch64::GPR64spRegClass;
      BitSize = 64;
      ZeroReg = AArch64::XZR;
      Opc = AArch64::MADDXrrr;
      RC = &AArch64::GPR64RegClass;
    }
    unsigned NewVR = MRI.createVirtualRegister(OrrRC);
    uint64_t Imm = Root.getOperand(2).getImm();
    if (Root.getOperand(3).isImm()) {
      unsigned Val = Root.getOperand(3).getImm();
      Imm = Imm << Val;
    }
    uint64_t UImm = SignExtend64(-Imm, BitSize);
    uint64_t Encoding;
    if (AArch64_AM::processLogicalImmediate(UImm, BitSize, Encoding)) {
      MachineInstrBuilder MIB1 =
          BuildMI(MF, Root.getDebugLoc(), TII->get(OrrOpc), NewVR)
              .addReg(ZeroReg)
              .addImm(Encoding);
      InsInstrs.push_back(MIB1);
      InstrIdxForVirtReg.insert(std::make_pair(NewVR, 0));
      MUL = genMaddR(MF, MRI, TII, Root, InsInstrs, 1, Opc, NewVR, RC);
    }
    break;
  }
  // Floating Point Support
  case MachineCombinerPattern::FMULADDS_OP1:
  case MachineCombinerPattern::FMULADDD_OP1:
    // MUL I=A,B,0
    // ADD R,I,C
    // ==> MADD R,A,B,C
    // --- Create(MADD);
    if (Pattern == MachineCombinerPattern::FMULADDS_OP1) {
      Opc = AArch64::FMADDSrrr;
      RC = &AArch64::FPR32RegClass;
    } else {
      Opc = AArch64::FMADDDrrr;
      RC = &AArch64::FPR64RegClass;
    }
    MUL = genFusedMultiply(MF, MRI, TII, Root, InsInstrs, 1, Opc, RC);
    break;
  case MachineCombinerPattern::FMULADDS_OP2:
  case MachineCombinerPattern::FMULADDD_OP2:
    // FMUL I=A,B,0
    // FADD R,C,I
    // ==> FMADD R,A,B,C
    // --- Create(FMADD);
    if (Pattern == MachineCombinerPattern::FMULADDS_OP2) {
      Opc = AArch64::FMADDSrrr;
      RC = &AArch64::FPR32RegClass;
    } else {
      Opc = AArch64::FMADDDrrr;
      RC = &AArch64::FPR64RegClass;
    }
    MUL = genFusedMultiply(MF, MRI, TII, Root, InsInstrs, 2, Opc, RC);
    break;

  case MachineCombinerPattern::FMLAv1i32_indexed_OP1:
    Opc = AArch64::FMLAv1i32_indexed;
    RC = &AArch64::FPR32RegClass;
    MUL = genFusedMultiply(MF, MRI, TII, Root, InsInstrs, 1, Opc, RC,
                           FMAInstKind::Indexed);
    break;
  case MachineCombinerPattern::FMLAv1i32_indexed_OP2:
    Opc = AArch64::FMLAv1i32_indexed;
    RC = &AArch64::FPR32RegClass;
    MUL = genFusedMultiply(MF, MRI, TII, Root, InsInstrs, 2, Opc, RC,
                           FMAInstKind::Indexed);
    break;

  case MachineCombinerPattern::FMLAv1i64_indexed_OP1:
    Opc = AArch64::FMLAv1i64_indexed;
    RC = &AArch64::FPR64RegClass;
    MUL = genFusedMultiply(MF, MRI, TII, Root, InsInstrs, 1, Opc, RC,
                           FMAInstKind::Indexed);
    break;
  case MachineCombinerPattern::FMLAv1i64_indexed_OP2:
    Opc = AArch64::FMLAv1i64_indexed;
    RC = &AArch64::FPR64RegClass;
    MUL = genFusedMultiply(MF, MRI, TII, Root, InsInstrs, 2, Opc, RC,
                           FMAInstKind::Indexed);
    break;

  case MachineCombinerPattern::FMLAv2i32_indexed_OP1:
  case MachineCombinerPattern::FMLAv2f32_OP1:
    RC = &AArch64::FPR64RegClass;
    if (Pattern == MachineCombinerPattern::FMLAv2i32_indexed_OP1) {
      Opc = AArch64::FMLAv2i32_indexed;
      MUL = genFusedMultiply(MF, MRI, TII, Root, InsInstrs, 1, Opc, RC,
                             FMAInstKind::Indexed);
    } else {
      Opc = AArch64::FMLAv2f32;
      MUL = genFusedMultiply(MF, MRI, TII, Root, InsInstrs, 1, Opc, RC,
                             FMAInstKind::Accumulator);
    }
    break;
  case MachineCombinerPattern::FMLAv2i32_indexed_OP2:
  case MachineCombinerPattern::FMLAv2f32_OP2:
    RC = &AArch64::FPR64RegClass;
    if (Pattern == MachineCombinerPattern::FMLAv2i32_indexed_OP2) {
      Opc = AArch64::FMLAv2i32_indexed;
      MUL = genFusedMultiply(MF, MRI, TII, Root, InsInstrs, 2, Opc, RC,
                             FMAInstKind::Indexed);
    } else {
      Opc = AArch64::FMLAv2f32;
      MUL = genFusedMultiply(MF, MRI, TII, Root, InsInstrs, 2, Opc, RC,
                             FMAInstKind::Accumulator);
    }
    break;

  case MachineCombinerPattern::FMLAv2i64_indexed_OP1:
  case MachineCombinerPattern::FMLAv2f64_OP1:
    RC = &AArch64::FPR128RegClass;
    if (Pattern == MachineCombinerPattern::FMLAv2i64_indexed_OP1) {
      Opc = AArch64::FMLAv2i64_indexed;
      MUL = genFusedMultiply(MF, MRI, TII, Root, InsInstrs, 1, Opc, RC,
                             FMAInstKind::Indexed);
    } else {
      Opc = AArch64::FMLAv2f64;
      MUL = genFusedMultiply(MF, MRI, TII, Root, InsInstrs, 1, Opc, RC,
                             FMAInstKind::Accumulator);
    }
    break;
  case MachineCombinerPattern::FMLAv2i64_indexed_OP2:
  case MachineCombinerPattern::FMLAv2f64_OP2:
    RC = &AArch64::FPR128RegClass;
    if (Pattern == MachineCombinerPattern::FMLAv2i64_indexed_OP2) {
      Opc = AArch64::FMLAv2i64_indexed;
      MUL = genFusedMultiply(MF, MRI, TII, Root, InsInstrs, 2, Opc, RC,
                             FMAInstKind::Indexed);
    } else {
      Opc = AArch64::FMLAv2f64;
      MUL = genFusedMultiply(MF, MRI, TII, Root, InsInstrs, 2, Opc, RC,
                             FMAInstKind::Accumulator);
    }
    break;

  case MachineCombinerPattern::FMLAv4i32_indexed_OP1:
  case MachineCombinerPattern::FMLAv4f32_OP1:
    RC = &AArch64::FPR128RegClass;
    if (Pattern == MachineCombinerPattern::FMLAv4i32_indexed_OP1) {
      Opc = AArch64::FMLAv4i32_indexed;
      MUL = genFusedMultiply(MF, MRI, TII, Root, InsInstrs, 1, Opc, RC,
                             FMAInstKind::Indexed);
    } else {
      Opc = AArch64::FMLAv4f32;
      MUL = genFusedMultiply(MF, MRI, TII, Root, InsInstrs, 1, Opc, RC,
                             FMAInstKind::Accumulator);
    }
    break;

  case MachineCombinerPattern::FMLAv4i32_indexed_OP2:
  case MachineCombinerPattern::FMLAv4f32_OP2:
    RC = &AArch64::FPR128RegClass;
    if (Pattern == MachineCombinerPattern::FMLAv4i32_indexed_OP2) {
      Opc = AArch64::FMLAv4i32_indexed;
      MUL = genFusedMultiply(MF, MRI, TII, Root, InsInstrs, 2, Opc, RC,
                             FMAInstKind::Indexed);
    } else {
      Opc = AArch64::FMLAv4f32;
      MUL = genFusedMultiply(MF, MRI, TII, Root, InsInstrs, 2, Opc, RC,
                             FMAInstKind::Accumulator);
    }
    break;

  case MachineCombinerPattern::FMULSUBS_OP1:
  case MachineCombinerPattern::FMULSUBD_OP1: {
    // FMUL I=A,B,0
    // FSUB R,I,C
    // ==> FNMSUB R,A,B,C // = -C + A*B
    // --- Create(FNMSUB);
    if (Pattern == MachineCombinerPattern::FMULSUBS_OP1) {
      Opc = AArch64::FNMSUBSrrr;
      RC = &AArch64::FPR32RegClass;
    } else {
      Opc = AArch64::FNMSUBDrrr;
      RC = &AArch64::FPR64RegClass;
    }
    MUL = genFusedMultiply(MF, MRI, TII, Root, InsInstrs, 1, Opc, RC);
    break;
  }

  case MachineCombinerPattern::FNMULSUBS_OP1:
  case MachineCombinerPattern::FNMULSUBD_OP1: {
    // FNMUL I=A,B,0
    // FSUB R,I,C
    // ==> FNMADD R,A,B,C // = -A*B - C
    // --- Create(FNMADD);
    if (Pattern == MachineCombinerPattern::FNMULSUBS_OP1) {
      Opc = AArch64::FNMADDSrrr;
      RC = &AArch64::FPR32RegClass;
    } else {
      Opc = AArch64::FNMADDDrrr;
      RC = &AArch64::FPR64RegClass;
    }
    MUL = genFusedMultiply(MF, MRI, TII, Root, InsInstrs, 1, Opc, RC);
    break;
  }

  case MachineCombinerPattern::FMULSUBS_OP2:
  case MachineCombinerPattern::FMULSUBD_OP2: {
    // FMUL I=A,B,0
    // FSUB R,C,I
    // ==> FMSUB R,A,B,C (computes C - A*B)
    // --- Create(FMSUB);
    if (Pattern == MachineCombinerPattern::FMULSUBS_OP2) {
      Opc = AArch64::FMSUBSrrr;
      RC = &AArch64::FPR32RegClass;
    } else {
      Opc = AArch64::FMSUBDrrr;
      RC = &AArch64::FPR64RegClass;
    }
    MUL = genFusedMultiply(MF, MRI, TII, Root, InsInstrs, 2, Opc, RC);
    break;
  }

  case MachineCombinerPattern::FMLSv1i32_indexed_OP2:
    Opc = AArch64::FMLSv1i32_indexed;
    RC = &AArch64::FPR32RegClass;
    MUL = genFusedMultiply(MF, MRI, TII, Root, InsInstrs, 2, Opc, RC,
                           FMAInstKind::Indexed);
    break;

  case MachineCombinerPattern::FMLSv1i64_indexed_OP2:
    Opc = AArch64::FMLSv1i64_indexed;
    RC = &AArch64::FPR64RegClass;
    MUL = genFusedMultiply(MF, MRI, TII, Root, InsInstrs, 2, Opc, RC,
                           FMAInstKind::Indexed);
    break;

  case MachineCombinerPattern::FMLSv2f32_OP2:
  case MachineCombinerPattern::FMLSv2i32_indexed_OP2:
    RC = &AArch64::FPR64RegClass;
    if (Pattern == MachineCombinerPattern::FMLSv2i32_indexed_OP2) {
      Opc = AArch64::FMLSv2i32_indexed;
      MUL = genFusedMultiply(MF, MRI, TII, Root, InsInstrs, 2, Opc, RC,
                             FMAInstKind::Indexed);
    } else {
      Opc = AArch64::FMLSv2f32;
      MUL = genFusedMultiply(MF, MRI, TII, Root, InsInstrs, 2, Opc, RC,
                             FMAInstKind::Accumulator);
    }
    break;

  case MachineCombinerPattern::FMLSv2f64_OP2:
  case MachineCombinerPattern::FMLSv2i64_indexed_OP2:
    RC = &AArch64::FPR128RegClass;
    if (Pattern == MachineCombinerPattern::FMLSv2i64_indexed_OP2) {
      Opc = AArch64::FMLSv2i64_indexed;
      MUL = genFusedMultiply(MF, MRI, TII, Root, InsInstrs, 2, Opc, RC,
                             FMAInstKind::Indexed);
    } else {
      Opc = AArch64::FMLSv2f64;
      MUL = genFusedMultiply(MF, MRI, TII, Root, InsInstrs, 2, Opc, RC,
                             FMAInstKind::Accumulator);
    }
    break;

  case MachineCombinerPattern::FMLSv4f32_OP2:
  case MachineCombinerPattern::FMLSv4i32_indexed_OP2:
    RC = &AArch64::FPR128RegClass;
    if (Pattern == MachineCombinerPattern::FMLSv4i32_indexed_OP2) {
      Opc = AArch64::FMLSv4i32_indexed;
      MUL = genFusedMultiply(MF, MRI, TII, Root, InsInstrs, 2, Opc, RC,
                             FMAInstKind::Indexed);
    } else {
      Opc = AArch64::FMLSv4f32;
      MUL = genFusedMultiply(MF, MRI, TII, Root, InsInstrs, 2, Opc, RC,
                             FMAInstKind::Accumulator);
    }
    break;
  case MachineCombinerPattern::FMLSv2f32_OP1:
  case MachineCombinerPattern::FMLSv2i32_indexed_OP1: {
    RC = &AArch64::FPR64RegClass;
    unsigned NewVR = MRI.createVirtualRegister(RC);
    MachineInstrBuilder MIB1 =
        BuildMI(MF, Root.getDebugLoc(), TII->get(AArch64::FNEGv2f32), NewVR)
            .add(Root.getOperand(2));
    InsInstrs.push_back(MIB1);
    InstrIdxForVirtReg.insert(std::make_pair(NewVR, 0));
    if (Pattern == MachineCombinerPattern::FMLSv2i32_indexed_OP1) {
      Opc = AArch64::FMLAv2i32_indexed;
      MUL = genFusedMultiply(MF, MRI, TII, Root, InsInstrs, 1, Opc, RC,
                             FMAInstKind::Indexed, &NewVR);
    } else {
      Opc = AArch64::FMLAv2f32;
      MUL = genFusedMultiply(MF, MRI, TII, Root, InsInstrs, 1, Opc, RC,
                             FMAInstKind::Accumulator, &NewVR);
    }
    break;
  }
  case MachineCombinerPattern::FMLSv4f32_OP1:
  case MachineCombinerPattern::FMLSv4i32_indexed_OP1: {
    RC = &AArch64::FPR128RegClass;
    unsigned NewVR = MRI.createVirtualRegister(RC);
    MachineInstrBuilder MIB1 =
        BuildMI(MF, Root.getDebugLoc(), TII->get(AArch64::FNEGv4f32), NewVR)
            .add(Root.getOperand(2));
    InsInstrs.push_back(MIB1);
    InstrIdxForVirtReg.insert(std::make_pair(NewVR, 0));
    if (Pattern == MachineCombinerPattern::FMLSv4i32_indexed_OP1) {
      Opc = AArch64::FMLAv4i32_indexed;
      MUL = genFusedMultiply(MF, MRI, TII, Root, InsInstrs, 1, Opc, RC,
                             FMAInstKind::Indexed, &NewVR);
    } else {
      Opc = AArch64::FMLAv4f32;
      MUL = genFusedMultiply(MF, MRI, TII, Root, InsInstrs, 1, Opc, RC,
                             FMAInstKind::Accumulator, &NewVR);
    }
    break;
  }
  case MachineCombinerPattern::FMLSv2f64_OP1:
  case MachineCombinerPattern::FMLSv2i64_indexed_OP1: {
    RC = &AArch64::FPR128RegClass;
    unsigned NewVR = MRI.createVirtualRegister(RC);
    MachineInstrBuilder MIB1 =
        BuildMI(MF, Root.getDebugLoc(), TII->get(AArch64::FNEGv2f64), NewVR)
            .add(Root.getOperand(2));
    InsInstrs.push_back(MIB1);
    InstrIdxForVirtReg.insert(std::make_pair(NewVR, 0));
    if (Pattern == MachineCombinerPattern::FMLSv2i64_indexed_OP1) {
      Opc = AArch64::FMLAv2i64_indexed;
      MUL = genFusedMultiply(MF, MRI, TII, Root, InsInstrs, 1, Opc, RC,
                             FMAInstKind::Indexed, &NewVR);
    } else {
      Opc = AArch64::FMLAv2f64;
      MUL = genFusedMultiply(MF, MRI, TII, Root, InsInstrs, 1, Opc, RC,
                             FMAInstKind::Accumulator, &NewVR);
    }
    break;
  }
  } // end switch (Pattern)
  // Record MUL and ADD/SUB for deletion
  DelInstrs.push_back(MUL);
  DelInstrs.push_back(&Root);
}

/// Replace csincr-branch sequence by simple conditional branch
///
/// Examples:
/// 1. \code
///   csinc  w9, wzr, wzr, <condition code>
///   tbnz   w9, #0, 0x44
///    \endcode
/// to
///    \code
///   b.<inverted condition code>
///    \endcode
///
/// 2. \code
///   csinc w9, wzr, wzr, <condition code>
///   tbz   w9, #0, 0x44
///    \endcode
/// to
///    \code
///   b.<condition code>
///    \endcode
///
/// Replace compare and branch sequence by TBZ/TBNZ instruction when the
/// compare's constant operand is power of 2.
///
/// Examples:
///    \code
///   and  w8, w8, #0x400
///   cbnz w8, L1
///    \endcode
/// to
///    \code
///   tbnz w8, #10, L1
///    \endcode
///
/// \param  MI Conditional Branch
/// \return True when the simple conditional branch is generated
///
bool AArch64InstrInfo::optimizeCondBranch(MachineInstr &MI) const {
  bool IsNegativeBranch = false;
  bool IsTestAndBranch = false;
  unsigned TargetBBInMI = 0;
  switch (MI.getOpcode()) {
  default:
    llvm_unreachable("Unknown branch instruction?");
  case AArch64::Bcc:
    return false;
  case AArch64::CBZW:
  case AArch64::CBZX:
    TargetBBInMI = 1;
    break;
  case AArch64::CBNZW:
  case AArch64::CBNZX:
    TargetBBInMI = 1;
    IsNegativeBranch = true;
    break;
  case AArch64::TBZW:
  case AArch64::TBZX:
    TargetBBInMI = 2;
    IsTestAndBranch = true;
    break;
  case AArch64::TBNZW:
  case AArch64::TBNZX:
    TargetBBInMI = 2;
    IsNegativeBranch = true;
    IsTestAndBranch = true;
    break;
  }
  // So we increment a zero register and test for bits other
  // than bit 0? Conservatively bail out in case the verifier
  // missed this case.
  if (IsTestAndBranch && MI.getOperand(1).getImm())
    return false;

  // Find Definition.
  assert(MI.getParent() && "Incomplete machine instruciton\n");
  MachineBasicBlock *MBB = MI.getParent();
  MachineFunction *MF = MBB->getParent();
  MachineRegisterInfo *MRI = &MF->getRegInfo();
  unsigned VReg = MI.getOperand(0).getReg();
  if (!TargetRegisterInfo::isVirtualRegister(VReg))
    return false;

  MachineInstr *DefMI = MRI->getVRegDef(VReg);

  // Look through COPY instructions to find definition.
  while (DefMI->isCopy()) {
    unsigned CopyVReg = DefMI->getOperand(1).getReg();
    if (!MRI->hasOneNonDBGUse(CopyVReg))
      return false;
    if (!MRI->hasOneDef(CopyVReg))
      return false;
    DefMI = MRI->getVRegDef(CopyVReg);
  }

  switch (DefMI->getOpcode()) {
  default:
    return false;
  // Fold AND into a TBZ/TBNZ if constant operand is power of 2.
  case AArch64::ANDWri:
  case AArch64::ANDXri: {
    if (IsTestAndBranch)
      return false;
    if (DefMI->getParent() != MBB)
      return false;
    if (!MRI->hasOneNonDBGUse(VReg))
      return false;

    bool Is32Bit = (DefMI->getOpcode() == AArch64::ANDWri);
    uint64_t Mask = AArch64_AM::decodeLogicalImmediate(
        DefMI->getOperand(2).getImm(), Is32Bit ? 32 : 64);
    if (!isPowerOf2_64(Mask))
      return false;

    MachineOperand &MO = DefMI->getOperand(1);
    unsigned NewReg = MO.getReg();
    if (!TargetRegisterInfo::isVirtualRegister(NewReg))
      return false;

    assert(!MRI->def_empty(NewReg) && "Register must be defined.");

    MachineBasicBlock &RefToMBB = *MBB;
    MachineBasicBlock *TBB = MI.getOperand(1).getMBB();
    DebugLoc DL = MI.getDebugLoc();
    unsigned Imm = Log2_64(Mask);
    unsigned Opc = (Imm < 32)
                       ? (IsNegativeBranch ? AArch64::TBNZW : AArch64::TBZW)
                       : (IsNegativeBranch ? AArch64::TBNZX : AArch64::TBZX);
    MachineInstr *NewMI = BuildMI(RefToMBB, MI, DL, get(Opc))
                              .addReg(NewReg)
                              .addImm(Imm)
                              .addMBB(TBB);
    // Register lives on to the CBZ now.
    MO.setIsKill(false);

    // For immediate smaller than 32, we need to use the 32-bit
    // variant (W) in all cases. Indeed the 64-bit variant does not
    // allow to encode them.
    // Therefore, if the input register is 64-bit, we need to take the
    // 32-bit sub-part.
    if (!Is32Bit && Imm < 32)
      NewMI->getOperand(0).setSubReg(AArch64::sub_32);
    MI.eraseFromParent();
    return true;
  }
  // Look for CSINC
  case AArch64::CSINCWr:
  case AArch64::CSINCXr: {
    if (!(DefMI->getOperand(1).getReg() == AArch64::WZR &&
          DefMI->getOperand(2).getReg() == AArch64::WZR) &&
        !(DefMI->getOperand(1).getReg() == AArch64::XZR &&
          DefMI->getOperand(2).getReg() == AArch64::XZR))
      return false;

    if (DefMI->findRegisterDefOperandIdx(AArch64::NZCV, true) != -1)
      return false;

    AArch64CC::CondCode CC = (AArch64CC::CondCode)DefMI->getOperand(3).getImm();
    // Convert only when the condition code is not modified between
    // the CSINC and the branch. The CC may be used by other
    // instructions in between.
    if (areCFlagsAccessedBetweenInstrs(DefMI, MI, &getRegisterInfo(), AK_Write))
      return false;
    MachineBasicBlock &RefToMBB = *MBB;
    MachineBasicBlock *TBB = MI.getOperand(TargetBBInMI).getMBB();
    DebugLoc DL = MI.getDebugLoc();
    if (IsNegativeBranch)
      CC = AArch64CC::getInvertedCondCode(CC);
    BuildMI(RefToMBB, MI, DL, get(AArch64::Bcc)).addImm(CC).addMBB(TBB);
    MI.eraseFromParent();
    return true;
  }
  }
}

std::pair<unsigned, unsigned>
AArch64InstrInfo::decomposeMachineOperandsTargetFlags(unsigned TF) const {
  const unsigned Mask = AArch64II::MO_FRAGMENT;
  return std::make_pair(TF & Mask, TF & ~Mask);
}

ArrayRef<std::pair<unsigned, const char *>>
AArch64InstrInfo::getSerializableDirectMachineOperandTargetFlags() const {
  using namespace AArch64II;

  static const std::pair<unsigned, const char *> TargetFlags[] = {
      {MO_PAGE, "aarch64-page"}, {MO_PAGEOFF, "aarch64-pageoff"},
      {MO_G3, "aarch64-g3"},     {MO_G2, "aarch64-g2"},
      {MO_G1, "aarch64-g1"},     {MO_G0, "aarch64-g0"},
      {MO_HI12, "aarch64-hi12"}};
  return makeArrayRef(TargetFlags);
}

ArrayRef<std::pair<unsigned, const char *>>
AArch64InstrInfo::getSerializableBitmaskMachineOperandTargetFlags() const {
  using namespace AArch64II;

  static const std::pair<unsigned, const char *> TargetFlags[] = {
      {MO_GOT, "aarch64-got"}, {MO_NC, "aarch64-nc"}, {MO_TLS, "aarch64-tls"}};
  return makeArrayRef(TargetFlags);
}

ArrayRef<std::pair<MachineMemOperand::Flags, const char *>>
AArch64InstrInfo::getSerializableMachineMemOperandTargetFlags() const {
  static const std::pair<MachineMemOperand::Flags, const char *> TargetFlags[] =
      {{MOSuppressPair, "aarch64-suppress-pair"},
       {MOStridedAccess, "aarch64-strided-access"}};
  return makeArrayRef(TargetFlags);
}

/// Constants defining how certain sequences should be outlined.
/// This encompasses how an outlined function should be called, and what kind of
/// frame should be emitted for that outlined function.
///
/// \p MachineOutlinerDefault implies that the function should be called with
/// a save and restore of LR to the stack.
///
/// That is,
///
/// I1     Save LR                    OUTLINED_FUNCTION:
/// I2 --> BL OUTLINED_FUNCTION       I1
/// I3     Restore LR                 I2
///                                   I3
///                                   RET
///
/// * Call construction overhead: 3 (save + BL + restore)
/// * Frame construction overhead: 1 (ret)
/// * Requires stack fixups? Yes
///
/// \p MachineOutlinerTailCall implies that the function is being created from
/// a sequence of instructions ending in a return.
///
/// That is,
///
/// I1                             OUTLINED_FUNCTION:
/// I2 --> B OUTLINED_FUNCTION     I1
/// RET                            I2
///                                RET
///
/// * Call construction overhead: 1 (B)
/// * Frame construction overhead: 0 (Return included in sequence)
/// * Requires stack fixups? No
///
/// \p MachineOutlinerNoLRSave implies that the function should be called using
/// a BL instruction, but doesn't require LR to be saved and restored. This
/// happens when LR is known to be dead.
///
/// That is,
///
/// I1                                OUTLINED_FUNCTION:
/// I2 --> BL OUTLINED_FUNCTION       I1
/// I3                                I2
///                                   I3
///                                   RET
///
/// * Call construction overhead: 1 (BL)
/// * Frame construction overhead: 1 (RET)
/// * Requires stack fixups? No
///
/// \p MachineOutlinerThunk implies that the function is being created from
/// a sequence of instructions ending in a call. The outlined function is
/// called with a BL instruction, and the outlined function tail-calls the
/// original call destination.
///
/// That is,
///
/// I1                                OUTLINED_FUNCTION:
/// I2 --> BL OUTLINED_FUNCTION       I1
/// BL f                              I2
///                                   B f
/// * Call construction overhead: 1 (BL)
/// * Frame construction overhead: 0
/// * Requires stack fixups? No
///
/// \p MachineOutlinerRegSave implies that the function should be called with a
/// save and restore of LR to an available register. This allows us to avoid
/// stack fixups. Note that this outlining variant is compatible with the
/// NoLRSave case.
///
/// That is,
///
/// I1     Save LR                    OUTLINED_FUNCTION:
/// I2 --> BL OUTLINED_FUNCTION       I1
/// I3     Restore LR                 I2
///                                   I3
///                                   RET
///
/// * Call construction overhead: 3 (save + BL + restore)
/// * Frame construction overhead: 1 (ret)
/// * Requires stack fixups? No
enum MachineOutlinerClass {
  MachineOutlinerDefault,  /// Emit a save, restore, call, and return.
  MachineOutlinerTailCall, /// Only emit a branch.
  MachineOutlinerNoLRSave, /// Emit a call and return.
  MachineOutlinerThunk,    /// Emit a call and tail-call.
  MachineOutlinerRegSave   /// Same as default, but save to a register.
};

enum MachineOutlinerMBBFlags {
  LRUnavailableSomewhere = 0x2,
  HasCalls = 0x4
};

unsigned
AArch64InstrInfo::findRegisterToSaveLRTo(const outliner::Candidate &C) const {
  MachineFunction *MF = C.getMF();
  const AArch64RegisterInfo *ARI = static_cast<const AArch64RegisterInfo *>(
      MF->getSubtarget().getRegisterInfo());

  // Check if there is an available register across the sequence that we can
  // use.
  for (unsigned Reg : AArch64::GPR64RegClass) {
    if (!ARI->isReservedReg(*MF, Reg) &&
        Reg != AArch64::LR &&  // LR is not reserved, but don't use it.
        Reg != AArch64::X16 && // X16 is not guaranteed to be preserved.
        Reg != AArch64::X17 && // Ditto for X17.
        C.LRU.available(Reg) && C.UsedInSequence.available(Reg))
      return Reg;
  }

  // No suitable register. Return 0.
  return 0u;
}

outliner::OutlinedFunction
AArch64InstrInfo::getOutliningCandidateInfo(
    std::vector<outliner::Candidate> &RepeatedSequenceLocs) const {
  unsigned SequenceSize = std::accumulate(
      RepeatedSequenceLocs[0].front(),
      std::next(RepeatedSequenceLocs[0].back()),
      0, [this](unsigned Sum, const MachineInstr &MI) {
        return Sum + getInstSizeInBytes(MI);
      });

  // Compute liveness information for each candidate.
  const TargetRegisterInfo &TRI = getRegisterInfo();
  std::for_each(RepeatedSequenceLocs.begin(), RepeatedSequenceLocs.end(),
                [&TRI](outliner::Candidate &C) { C.initLRU(TRI); });

  // According to the AArch64 Procedure Call Standard, the following are
  // undefined on entry/exit from a function call:
  //
  // * Registers x16, x17, (and thus w16, w17)
  // * Condition codes (and thus the NZCV register)
  //
  // Because if this, we can't outline any sequence of instructions where
  // one
  // of these registers is live into/across it. Thus, we need to delete
  // those
  // candidates.
  auto CantGuaranteeValueAcrossCall = [](outliner::Candidate &C) {
    LiveRegUnits LRU = C.LRU;
    return (!LRU.available(AArch64::W16) || !LRU.available(AArch64::W17) ||
            !LRU.available(AArch64::NZCV));
  };

  // Erase every candidate that violates the restrictions above. (It could be
  // true that we have viable candidates, so it's not worth bailing out in
  // the case that, say, 1 out of 20 candidates violate the restructions.)
  RepeatedSequenceLocs.erase(std::remove_if(RepeatedSequenceLocs.begin(),
                                            RepeatedSequenceLocs.end(),
                                            CantGuaranteeValueAcrossCall),
                             RepeatedSequenceLocs.end());

  // If the sequence is empty, we're done.
  if (RepeatedSequenceLocs.empty())
    return outliner::OutlinedFunction();

  // At this point, we have only "safe" candidates to outline. Figure out
  // frame + call instruction information.

  unsigned LastInstrOpcode = RepeatedSequenceLocs[0].back()->getOpcode();

  // Helper lambda which sets call information for every candidate.
  auto SetCandidateCallInfo =
      [&RepeatedSequenceLocs](unsigned CallID, unsigned NumBytesForCall) {
        for (outliner::Candidate &C : RepeatedSequenceLocs)
          C.setCallInfo(CallID, NumBytesForCall);
      };

  unsigned FrameID = MachineOutlinerDefault;
  unsigned NumBytesToCreateFrame = 4;

  // If the last instruction in any candidate is a terminator, then we should
  // tail call all of the candidates.
  if (RepeatedSequenceLocs[0].back()->isTerminator()) {
    FrameID = MachineOutlinerTailCall;
    NumBytesToCreateFrame = 0;
    SetCandidateCallInfo(MachineOutlinerTailCall, 4);
  }

  else if (LastInstrOpcode == AArch64::BL || LastInstrOpcode == AArch64::BLR) {
    // FIXME: Do we need to check if the code after this uses the value of LR?
    FrameID = MachineOutlinerThunk;
    NumBytesToCreateFrame = 0;
    SetCandidateCallInfo(MachineOutlinerThunk, 4);
  }

  // Make sure that LR isn't live on entry to this candidate. The only
  // instructions that use LR that could possibly appear in a repeated sequence
  // are calls. Therefore, we only have to check and see if LR is dead on entry
  // to (or exit from) some candidate.
  else if (std::all_of(RepeatedSequenceLocs.begin(),
                       RepeatedSequenceLocs.end(),
                       [](outliner::Candidate &C) {
                         return C.LRU.available(AArch64::LR);
                         })) {
    FrameID = MachineOutlinerNoLRSave;
    NumBytesToCreateFrame = 4;
    SetCandidateCallInfo(MachineOutlinerNoLRSave, 4);
  }

  // LR is live, so we need to save it. Decide whether it should be saved to
  // the stack, or if it can be saved to a register.
  else {
    if (std::all_of(RepeatedSequenceLocs.begin(), RepeatedSequenceLocs.end(),
                    [this](outliner::Candidate &C) {
                      return findRegisterToSaveLRTo(C);
                    })) {
      // Every candidate has an available callee-saved register for the save.
      // We can save LR to a register.
      FrameID = MachineOutlinerRegSave;
      NumBytesToCreateFrame = 4;
      SetCandidateCallInfo(MachineOutlinerRegSave, 12);
    }

    else {
      // At least one candidate does not have an available callee-saved
      // register. We must save LR to the stack.
      FrameID = MachineOutlinerDefault;
      NumBytesToCreateFrame = 4;
      SetCandidateCallInfo(MachineOutlinerDefault, 12);
    }
  }

  // Check if the range contains a call. These require a save + restore of the
  // link register.
  if (std::any_of(RepeatedSequenceLocs[0].front(),
                  RepeatedSequenceLocs[0].back(),
                  [](const MachineInstr &MI) { return MI.isCall(); }))
    NumBytesToCreateFrame += 8; // Save + restore the link register.

  // Handle the last instruction separately. If this is a tail call, then the
  // last instruction is a call. We don't want to save + restore in this case.
  // However, it could be possible that the last instruction is a call without
  // it being valid to tail call this sequence. We should consider this as well.
  else if (FrameID != MachineOutlinerThunk &&
           FrameID != MachineOutlinerTailCall &&
           RepeatedSequenceLocs[0].back()->isCall())
    NumBytesToCreateFrame += 8;

  return outliner::OutlinedFunction(RepeatedSequenceLocs, SequenceSize,
                                    NumBytesToCreateFrame, FrameID);
}

bool AArch64InstrInfo::isFunctionSafeToOutlineFrom(
    MachineFunction &MF, bool OutlineFromLinkOnceODRs) const {
  const Function &F = MF.getFunction();

  // Can F be deduplicated by the linker? If it can, don't outline from it.
  if (!OutlineFromLinkOnceODRs && F.hasLinkOnceODRLinkage())
    return false;

  // Don't outline from functions with section markings; the program could
  // expect that all the code is in the named section.
  // FIXME: Allow outlining from multiple functions with the same section
  // marking.
  if (F.hasSection())
    return false;

  // Outlining from functions with redzones is unsafe since the outliner may
  // modify the stack. Check if hasRedZone is true or unknown; if yes, don't
  // outline from it.
  AArch64FunctionInfo *AFI = MF.getInfo<AArch64FunctionInfo>();
  if (!AFI || AFI->hasRedZone().getValueOr(true))
    return false;

  // It's safe to outline from MF.
  return true;
}

unsigned
AArch64InstrInfo::getMachineOutlinerMBBFlags(MachineBasicBlock &MBB) const {
  unsigned Flags = 0x0;
  // Check if there's a call inside this MachineBasicBlock. If there is, then
  // set a flag.
  if (std::any_of(MBB.begin(), MBB.end(),
                  [](MachineInstr &MI) { return MI.isCall(); }))
    Flags |= MachineOutlinerMBBFlags::HasCalls;

  // Check if LR is available through all of the MBB. If it's not, then set
  // a flag.
  assert(MBB.getParent()->getRegInfo().tracksLiveness() &&
         "Suitable Machine Function for outlining must track liveness");
  LiveRegUnits LRU(getRegisterInfo());
  LRU.addLiveOuts(MBB);

  std::for_each(MBB.rbegin(),
                MBB.rend(),
                [&LRU](MachineInstr &MI) { LRU.accumulate(MI); });

  if (!LRU.available(AArch64::LR))
      Flags |= MachineOutlinerMBBFlags::LRUnavailableSomewhere;

  return Flags;
}

outliner::InstrType
AArch64InstrInfo::getOutliningType(MachineBasicBlock::iterator &MIT,
                                   unsigned Flags) const {
  MachineInstr &MI = *MIT;
  MachineBasicBlock *MBB = MI.getParent();
  MachineFunction *MF = MBB->getParent();
  AArch64FunctionInfo *FuncInfo = MF->getInfo<AArch64FunctionInfo>();

  // Don't outline LOHs.
  if (FuncInfo->getLOHRelated().count(&MI))
    return outliner::InstrType::Illegal;

  // Don't allow debug values to impact outlining type.
  if (MI.isDebugInstr() || MI.isIndirectDebugValue())
    return outliner::InstrType::Invisible;

  // At this point, KILL instructions don't really tell us much so we can go
  // ahead and skip over them.
  if (MI.isKill())
    return outliner::InstrType::Invisible;

  // Is this a terminator for a basic block?
  if (MI.isTerminator()) {

    // Is this the end of a function?
    if (MI.getParent()->succ_empty())
      return outliner::InstrType::Legal;

    // It's not, so don't outline it.
    return outliner::InstrType::Illegal;
  }

  // Make sure none of the operands are un-outlinable.
  for (const MachineOperand &MOP : MI.operands()) {
    if (MOP.isCPI() || MOP.isJTI() || MOP.isCFIIndex() || MOP.isFI() ||
        MOP.isTargetIndex())
<<<<<<< HEAD
      return MachineOutlinerInstrType::Illegal;
=======
      return outliner::InstrType::Illegal;

    // If it uses LR or W30 explicitly, then don't touch it.
    if (MOP.isReg() && !MOP.isImplicit() &&
        (MOP.getReg() == AArch64::LR || MOP.getReg() == AArch64::W30))
      return outliner::InstrType::Illegal;
>>>>>>> 681bdae9
  }

  // Special cases for instructions that can always be outlined, but will fail
  // the later tests. e.g, ADRPs, which are PC-relative use LR, but can always
  // be outlined because they don't require a *specific* value to be in LR.
  if (MI.getOpcode() == AArch64::ADRP)
    return outliner::InstrType::Legal;

  // If MI is a call we might be able to outline it. We don't want to outline
  // any calls that rely on the position of items on the stack. When we outline
  // something containing a call, we have to emit a save and restore of LR in
  // the outlined function. Currently, this always happens by saving LR to the
  // stack. Thus, if we outline, say, half the parameters for a function call
  // plus the call, then we'll break the callee's expectations for the layout
  // of the stack.
  //
  // FIXME: Allow calls to functions which construct a stack frame, as long
  // as they don't access arguments on the stack.
  // FIXME: Figure out some way to analyze functions defined in other modules.
  // We should be able to compute the memory usage based on the IR calling
  // convention, even if we can't see the definition.
  if (MI.isCall()) {
    // Get the function associated with the call. Look at each operand and find
    // the one that represents the callee and get its name.
    const Function *Callee = nullptr;
    for (const MachineOperand &MOP : MI.operands()) {
      if (MOP.isGlobal()) {
        Callee = dyn_cast<Function>(MOP.getGlobal());
        break;
      }
    }

    // Never outline calls to mcount.  There isn't any rule that would require
    // this, but the Linux kernel's "ftrace" feature depends on it.
    if (Callee && Callee->getName() == "\01_mcount")
      return outliner::InstrType::Illegal;

    // If we don't know anything about the callee, assume it depends on the
    // stack layout of the caller. In that case, it's only legal to outline
    // as a tail-call.  Whitelist the call instructions we know about so we
    // don't get unexpected results with call pseudo-instructions.
    auto UnknownCallOutlineType = outliner::InstrType::Illegal;
    if (MI.getOpcode() == AArch64::BLR || MI.getOpcode() == AArch64::BL)
      UnknownCallOutlineType = outliner::InstrType::LegalTerminator;

    if (!Callee)
      return UnknownCallOutlineType;

    // We have a function we have information about. Check it if it's something
    // can safely outline.
    MachineFunction *CalleeMF = MF->getMMI().getMachineFunction(*Callee);

    // We don't know what's going on with the callee at all. Don't touch it.
    if (!CalleeMF)
      return UnknownCallOutlineType;

    // Check if we know anything about the callee saves on the function. If we
    // don't, then don't touch it, since that implies that we haven't
    // computed anything about its stack frame yet.
    MachineFrameInfo &MFI = CalleeMF->getFrameInfo();
    if (!MFI.isCalleeSavedInfoValid() || MFI.getStackSize() > 0 ||
        MFI.getNumObjects() > 0)
      return UnknownCallOutlineType;

    // At this point, we can say that CalleeMF ought to not pass anything on the
    // stack. Therefore, we can outline it.
    return outliner::InstrType::Legal;
  }

  // Don't outline positions.
  if (MI.isPosition())
    return outliner::InstrType::Illegal;

  // Don't touch the link register or W30.
  if (MI.readsRegister(AArch64::W30, &getRegisterInfo()) ||
      MI.modifiesRegister(AArch64::W30, &getRegisterInfo()))
    return outliner::InstrType::Illegal;

  // Does this use the stack?
  if (MI.modifiesRegister(AArch64::SP, &RI) ||
      MI.readsRegister(AArch64::SP, &RI)) {
    // True if there is no chance that any outlined candidate from this range
    // could require stack fixups. That is, both
    // * LR is available in the range (No save/restore around call)
    // * The range doesn't include calls (No save/restore in outlined frame)
    // are true.
    // FIXME: This is very restrictive; the flags check the whole block,
    // not just the bit we will try to outline.
    bool MightNeedStackFixUp =
        (Flags & (MachineOutlinerMBBFlags::LRUnavailableSomewhere |
                  MachineOutlinerMBBFlags::HasCalls));

    // If this instruction is in a range where it *never* needs to be fixed
    // up, then we can *always* outline it. This is true even if it's not
    // possible to fix that instruction up.
    //
    // Why? Consider two equivalent instructions I1, I2 where both I1 and I2
    // use SP. Suppose that I1 sits within a range that definitely doesn't
    // need stack fixups, while I2 sits in a range that does.
    //
    // First, I1 can be outlined as long as we *never* fix up the stack in
    // any sequence containing it. I1 is already a safe instruction in the
    // original program, so as long as we don't modify it we're good to go.
    // So this leaves us with showing that outlining I2 won't break our
    // program.
    //
    // Suppose I1 and I2 belong to equivalent candidate sequences. When we
    // look at I2, we need to see if it can be fixed up. Suppose I2, (and
    // thus I1) cannot be fixed up. Then I2 will be assigned an unique
    // integer label; thus, I2 cannot belong to any candidate sequence (a
    // contradiction). Suppose I2 can be fixed up. Then I1 can be fixed up
    // as well, so we're good. Thus, I1 is always safe to outline.
    //
    // This gives us two things: first off, it buys us some more instructions
    // for our search space by deeming stack instructions illegal only when
    // they can't be fixed up AND we might have to fix them up. Second off,
    // This allows us to catch tricky instructions like, say,
    // %xi = ADDXri %sp, n, 0. We can't safely outline these since they might
    // be paired with later SUBXris, which might *not* end up being outlined.
    // If we mess with the stack to save something, then an ADDXri messes with
    // it *after*, then we aren't going to restore the right something from
    // the stack if we don't outline the corresponding SUBXri first. ADDXris and
    // SUBXris are extremely common in prologue/epilogue code, so supporting
    // them in the outliner can be a pretty big win!
    if (!MightNeedStackFixUp)
      return outliner::InstrType::Legal;

    // Any modification of SP will break our code to save/restore LR.
    // FIXME: We could handle some instructions which add a constant offset to
    // SP, with a bit more work.
    if (MI.modifiesRegister(AArch64::SP, &RI))
      return outliner::InstrType::Illegal;

    // At this point, we have a stack instruction that we might need to fix
    // up. We'll handle it if it's a load or store.
    if (MI.mayLoadOrStore()) {
      unsigned Base;  // Filled with the base regiser of MI.
      int64_t Offset; // Filled with the offset of MI.
      unsigned DummyWidth;

      // Does it allow us to offset the base register and is the base SP?
      if (!getMemOpBaseRegImmOfsWidth(MI, Base, Offset, DummyWidth, &RI) ||
          Base != AArch64::SP)
        return outliner::InstrType::Illegal;

      // Find the minimum/maximum offset for this instruction and check if
      // fixing it up would be in range.
      int64_t MinOffset, MaxOffset; // Unscaled offsets for the instruction.
      unsigned Scale;               // The scale to multiply the offsets by.
      getMemOpInfo(MI.getOpcode(), Scale, DummyWidth, MinOffset, MaxOffset);

      // TODO: We should really test what happens if an instruction overflows.
      // This is tricky to test with IR tests, but when the outliner is moved
      // to a MIR test, it really ought to be checked.
      Offset += 16; // Update the offset to what it would be if we outlined.
      if (Offset < MinOffset * Scale || Offset > MaxOffset * Scale)
        return outliner::InstrType::Illegal;

      // It's in range, so we can outline it.
      return outliner::InstrType::Legal;
    }

    // FIXME: Add handling for instructions like "add x0, sp, #8".

    // We can't fix it up, so don't outline it.
    return outliner::InstrType::Illegal;
  }

  return outliner::InstrType::Legal;
}

void AArch64InstrInfo::fixupPostOutline(MachineBasicBlock &MBB) const {
  for (MachineInstr &MI : MBB) {
    unsigned Base, Width;
    int64_t Offset;

    // Is this a load or store with an immediate offset with SP as the base?
    if (!MI.mayLoadOrStore() ||
        !getMemOpBaseRegImmOfsWidth(MI, Base, Offset, Width, &RI) ||
        Base != AArch64::SP)
      continue;

    // It is, so we have to fix it up.
    unsigned Scale;
    int64_t Dummy1, Dummy2;

    MachineOperand &StackOffsetOperand = getMemOpBaseRegImmOfsOffsetOperand(MI);
    assert(StackOffsetOperand.isImm() && "Stack offset wasn't immediate!");
    getMemOpInfo(MI.getOpcode(), Scale, Width, Dummy1, Dummy2);
    assert(Scale != 0 && "Unexpected opcode!");

    // We've pushed the return address to the stack, so add 16 to the offset.
    // This is safe, since we already checked if it would overflow when we
    // checked if this instruction was legal to outline.
    int64_t NewImm = (Offset + 16) / Scale;
    StackOffsetOperand.setImm(NewImm);
  }
}

void AArch64InstrInfo::buildOutlinedFrame(
    MachineBasicBlock &MBB, MachineFunction &MF,
    const outliner::OutlinedFunction &OF) const {
  // For thunk outlining, rewrite the last instruction from a call to a
  // tail-call.
  if (OF.FrameConstructionID == MachineOutlinerThunk) {
    MachineInstr *Call = &*--MBB.instr_end();
    unsigned TailOpcode;
    if (Call->getOpcode() == AArch64::BL) {
      TailOpcode = AArch64::TCRETURNdi;
    } else {
      assert(Call->getOpcode() == AArch64::BLR);
      TailOpcode = AArch64::TCRETURNri;
    }
    MachineInstr *TC = BuildMI(MF, DebugLoc(), get(TailOpcode))
                            .add(Call->getOperand(0))
                            .addImm(0);
    MBB.insert(MBB.end(), TC);
    Call->eraseFromParent();
  }

  // Is there a call in the outlined range?
  auto IsNonTailCall = [](MachineInstr &MI) {
    return MI.isCall() && !MI.isReturn();
  };
  if (std::any_of(MBB.instr_begin(), MBB.instr_end(), IsNonTailCall)) {
    // Fix up the instructions in the range, since we're going to modify the
    // stack.
    assert(OF.FrameConstructionID != MachineOutlinerDefault &&
           "Can only fix up stack references once");
    fixupPostOutline(MBB);

    // LR has to be a live in so that we can save it.
    MBB.addLiveIn(AArch64::LR);

    MachineBasicBlock::iterator It = MBB.begin();
    MachineBasicBlock::iterator Et = MBB.end();

    if (OF.FrameConstructionID == MachineOutlinerTailCall ||
        OF.FrameConstructionID == MachineOutlinerThunk)
      Et = std::prev(MBB.end());

    // Insert a save before the outlined region
    MachineInstr *STRXpre = BuildMI(MF, DebugLoc(), get(AArch64::STRXpre))
                                .addReg(AArch64::SP, RegState::Define)
                                .addReg(AArch64::LR)
                                .addReg(AArch64::SP)
                                .addImm(-16);
    It = MBB.insert(It, STRXpre);

    const TargetSubtargetInfo &STI = MF.getSubtarget();
    const MCRegisterInfo *MRI = STI.getRegisterInfo();
    unsigned DwarfReg = MRI->getDwarfRegNum(AArch64::LR, true);

    // Add a CFI saying the stack was moved 16 B down.
    int64_t StackPosEntry =
        MF.addFrameInst(MCCFIInstruction::createDefCfaOffset(nullptr, 16));
    BuildMI(MBB, It, DebugLoc(), get(AArch64::CFI_INSTRUCTION))
        .addCFIIndex(StackPosEntry)
        .setMIFlags(MachineInstr::FrameSetup);

    // Add a CFI saying that the LR that we want to find is now 16 B higher than
    // before.
    int64_t LRPosEntry =
        MF.addFrameInst(MCCFIInstruction::createOffset(nullptr, DwarfReg, 16));
    BuildMI(MBB, It, DebugLoc(), get(AArch64::CFI_INSTRUCTION))
        .addCFIIndex(LRPosEntry)
        .setMIFlags(MachineInstr::FrameSetup);

    // Insert a restore before the terminator for the function.
    MachineInstr *LDRXpost = BuildMI(MF, DebugLoc(), get(AArch64::LDRXpost))
                                 .addReg(AArch64::SP, RegState::Define)
                                 .addReg(AArch64::LR, RegState::Define)
                                 .addReg(AArch64::SP)
                                 .addImm(16);
    Et = MBB.insert(Et, LDRXpost);
  }

  // If this is a tail call outlined function, then there's already a return.
  if (OF.FrameConstructionID == MachineOutlinerTailCall ||
      OF.FrameConstructionID == MachineOutlinerThunk)
    return;

  // It's not a tail call, so we have to insert the return ourselves.
  MachineInstr *ret = BuildMI(MF, DebugLoc(), get(AArch64::RET))
                          .addReg(AArch64::LR, RegState::Undef);
  MBB.insert(MBB.end(), ret);

  // Did we have to modify the stack by saving the link register?
  if (OF.FrameConstructionID != MachineOutlinerDefault)
    return;

  // We modified the stack.
  // Walk over the basic block and fix up all the stack accesses.
  fixupPostOutline(MBB);
}

MachineBasicBlock::iterator AArch64InstrInfo::insertOutlinedCall(
    Module &M, MachineBasicBlock &MBB, MachineBasicBlock::iterator &It,
    MachineFunction &MF, const outliner::Candidate &C) const {

  // Are we tail calling?
  if (C.CallConstructionID == MachineOutlinerTailCall) {
    // If yes, then we can just branch to the label.
    It = MBB.insert(It, BuildMI(MF, DebugLoc(), get(AArch64::TCRETURNdi))
                            .addGlobalAddress(M.getNamedValue(MF.getName()))
                            .addImm(0));
    return It;
  }

  // Are we saving the link register?
  if (C.CallConstructionID == MachineOutlinerNoLRSave ||
      C.CallConstructionID == MachineOutlinerThunk) {
    // No, so just insert the call.
    It = MBB.insert(It, BuildMI(MF, DebugLoc(), get(AArch64::BL))
                            .addGlobalAddress(M.getNamedValue(MF.getName())));
    return It;
  }

  // We want to return the spot where we inserted the call.
  MachineBasicBlock::iterator CallPt;

  // Instructions for saving and restoring LR around the call instruction we're
  // going to insert.
  MachineInstr *Save;
  MachineInstr *Restore;
  // Can we save to a register?
  if (C.CallConstructionID == MachineOutlinerRegSave) {
    // FIXME: This logic should be sunk into a target-specific interface so that
    // we don't have to recompute the register.
    unsigned Reg = findRegisterToSaveLRTo(C);
    assert(Reg != 0 && "No callee-saved register available?");

    // Save and restore LR from that register.
    Save = BuildMI(MF, DebugLoc(), get(AArch64::ORRXrs), Reg)
               .addReg(AArch64::XZR)
               .addReg(AArch64::LR)
               .addImm(0);
    Restore = BuildMI(MF, DebugLoc(), get(AArch64::ORRXrs), AArch64::LR)
                .addReg(AArch64::XZR)
                .addReg(Reg)
                .addImm(0);
  } else {
    // We have the default case. Save and restore from SP.
    Save = BuildMI(MF, DebugLoc(), get(AArch64::STRXpre))
               .addReg(AArch64::SP, RegState::Define)
               .addReg(AArch64::LR)
               .addReg(AArch64::SP)
               .addImm(-16);
    Restore = BuildMI(MF, DebugLoc(), get(AArch64::LDRXpost))
                  .addReg(AArch64::SP, RegState::Define)
                  .addReg(AArch64::LR, RegState::Define)
                  .addReg(AArch64::SP)
                  .addImm(16);
  }

  It = MBB.insert(It, Save);
  It++;

  // Insert the call.
  It = MBB.insert(It, BuildMI(MF, DebugLoc(), get(AArch64::BL))
                          .addGlobalAddress(M.getNamedValue(MF.getName())));
  CallPt = It;
  It++;

  It = MBB.insert(It, Restore);
  return CallPt;
}

bool AArch64InstrInfo::shouldOutlineFromFunctionByDefault(
  MachineFunction &MF) const {
  return MF.getFunction().optForMinSize();
}<|MERGE_RESOLUTION|>--- conflicted
+++ resolved
@@ -5184,16 +5184,12 @@
   for (const MachineOperand &MOP : MI.operands()) {
     if (MOP.isCPI() || MOP.isJTI() || MOP.isCFIIndex() || MOP.isFI() ||
         MOP.isTargetIndex())
-<<<<<<< HEAD
-      return MachineOutlinerInstrType::Illegal;
-=======
       return outliner::InstrType::Illegal;
 
     // If it uses LR or W30 explicitly, then don't touch it.
     if (MOP.isReg() && !MOP.isImplicit() &&
         (MOP.getReg() == AArch64::LR || MOP.getReg() == AArch64::W30))
       return outliner::InstrType::Illegal;
->>>>>>> 681bdae9
   }
 
   // Special cases for instructions that can always be outlined, but will fail
